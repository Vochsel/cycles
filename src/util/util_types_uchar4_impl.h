--- conflicted
+++ resolved
@@ -40,13 +40,8 @@
 
 ccl_device_inline uchar4 make_uchar4(uchar u)
 {
-<<<<<<< HEAD
-	uchar4 a = {u, u, u, u};
-	return a;
-=======
   uchar4 a = {u, u, u, u};
   return a;
->>>>>>> fe959194
 }
 
 ccl_device_inline uchar4 make_uchar4(uchar x, uchar y, uchar z, uchar w)
