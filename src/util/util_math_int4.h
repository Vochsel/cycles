/*
 * Copyright 2011-2017 Blender Foundation
 *
 * Licensed under the Apache License, Version 2.0 (the "License");
 * you may not use this file except in compliance with the License.
 * You may obtain a copy of the License at
 *
 * http://www.apache.org/licenses/LICENSE-2.0
 *
 * Unless required by applicable law or agreed to in writing, software
 * distributed under the License is distributed on an "AS IS" BASIS,
 * WITHOUT WARRANTIES OR CONDITIONS OF ANY KIND, either express or implied.
 * See the License for the specific language governing permissions and
 * limitations under the License.
 */

#ifndef __UTIL_MATH_INT4_H__
#define __UTIL_MATH_INT4_H__

#ifndef __UTIL_MATH_H__
#  error "Do not include this file directly, include util_types.h instead."
#endif

CCL_NAMESPACE_BEGIN

/*******************************************************************************
 * Declaration.
 */

#ifndef __KERNEL_GPU__
ccl_device_inline bool operator==(const int4 &a, const int4 &b);
ccl_device_inline bool operator!=(const int4 &a, const int4 &b);
ccl_device_inline int4 operator+(const int4 &a, const int4 &b);
ccl_device_inline int4 operator+=(int4 &a, const int4 &b);
ccl_device_inline int4 operator>>(const int4 &a, int i);
ccl_device_inline int4 operator<<(const int4 &a, int i);
ccl_device_inline int4 operator<(const int4 &a, const int4 &b);
ccl_device_inline int4 operator>=(const int4 &a, const int4 &b);
ccl_device_inline int4 operator&(const int4 &a, const int4 &b);
ccl_device_inline int4 min(int4 a, int4 b);
ccl_device_inline int4 max(int4 a, int4 b);
ccl_device_inline int4 clamp(const int4 &a, const int4 &mn, const int4 &mx);
ccl_device_inline int4 select(const int4 &mask, const int4 &a, const int4 &b);
#endif /* __KERNEL_GPU__ */

#ifndef __KERNEL_OPENCL__
ccl_device_inline bool any(const int4 &a);
ccl_device_inline bool all(const int4 &a);
<<<<<<< HEAD
#endif  /* __KERNEL_OPENCL__ */
=======
#endif /* __KERNEL_OPENCL__ */
>>>>>>> fe959194

/*******************************************************************************
 * Definition.
 */

#ifndef __KERNEL_GPU__
ccl_device_inline bool operator==(const int4 &a, const int4 &b)
{
  return a.x == b.x && a.y == b.y && a.z == b.z && a.w == b.w;
}

ccl_device_inline bool operator!=(const int4 &a, const int4 &b)
{
  return !(a == b);
}

ccl_device_inline int4 operator+(const int4 &a, const int4 &b)
{
#  ifdef __KERNEL_SSE__
  return int4(_mm_add_epi32(a.m128, b.m128));
#  else
  return make_int4(a.x + b.x, a.y + b.y, a.z + b.z, a.w + b.w);
#  endif
}

ccl_device_inline int4 operator+=(int4 &a, const int4 &b)
{
  return a = a + b;
}

ccl_device_inline int4 operator>>(const int4 &a, int i)
{
#  ifdef __KERNEL_SSE__
  return int4(_mm_srai_epi32(a.m128, i));
#  else
  return make_int4(a.x >> i, a.y >> i, a.z >> i, a.w >> i);
#  endif
}

ccl_device_inline int4 operator<<(const int4 &a, int i)
{
#  ifdef __KERNEL_SSE__
  return int4(_mm_slli_epi32(a.m128, i));
#  else
  return make_int4(a.x << i, a.y << i, a.z << i, a.w << i);
#  endif
}

ccl_device_inline int4 operator<(const int4 &a, const int4 &b)
{
#  ifdef __KERNEL_SSE__
  return int4(_mm_cmplt_epi32(a.m128, b.m128));
#  else
  return make_int4(a.x < b.x, a.y < b.y, a.z < b.z, a.w < b.w);
#  endif
}

ccl_device_inline int4 operator>=(const int4 &a, const int4 &b)
{
#  ifdef __KERNEL_SSE__
  return int4(_mm_xor_si128(_mm_set1_epi32(0xffffffff), _mm_cmplt_epi32(a.m128, b.m128)));
#  else
  return make_int4(a.x >= b.x, a.y >= b.y, a.z >= b.z, a.w >= b.w);
#  endif
}

ccl_device_inline int4 operator&(const int4 &a, const int4 &b)
{
#  ifdef __KERNEL_SSE__
  return int4(_mm_and_si128(a.m128, b.m128));
#  else
  return make_int4(a.x & b.x, a.y & b.y, a.z & b.z, a.w & b.w);
#  endif
}

ccl_device_inline int4 min(int4 a, int4 b)
{
#  if defined(__KERNEL_SSE__) && defined(__KERNEL_SSE41__)
  return int4(_mm_min_epi32(a.m128, b.m128));
#  else
  return make_int4(min(a.x, b.x), min(a.y, b.y), min(a.z, b.z), min(a.w, b.w));
#  endif
}

ccl_device_inline int4 max(int4 a, int4 b)
{
#  if defined(__KERNEL_SSE__) && defined(__KERNEL_SSE41__)
  return int4(_mm_max_epi32(a.m128, b.m128));
#  else
  return make_int4(max(a.x, b.x), max(a.y, b.y), max(a.z, b.z), max(a.w, b.w));
#  endif
}

ccl_device_inline int4 clamp(const int4 &a, const int4 &mn, const int4 &mx)
{
  return min(max(a, mn), mx);
}

ccl_device_inline int4 select(const int4 &mask, const int4 &a, const int4 &b)
{
#  ifdef __KERNEL_SSE__
  const __m128 m = _mm_cvtepi32_ps(mask);
  /* TODO(sergey): avoid cvt. */
  return int4(_mm_castps_si128(
      _mm_or_ps(_mm_and_ps(m, _mm_castsi128_ps(a)), _mm_andnot_ps(m, _mm_castsi128_ps(b)))));
#  else
  return make_int4(
      (mask.x) ? a.x : b.x, (mask.y) ? a.y : b.y, (mask.z) ? a.z : b.z, (mask.w) ? a.w : b.w);
#  endif
}

ccl_device_inline int4 load_int4(const int *v)
{
#  ifdef __KERNEL_SSE__
  return int4(_mm_loadu_si128((__m128i *)v));
#  else
  return make_int4(v[0], v[1], v[2], v[3]);
#  endif
}
#endif /* __KERNEL_GPU__ */

#ifndef __KERNEL_OPENCL__
ccl_device_inline bool any(const int4 &a)
{
  return a.x || a.y || a.z || a.w;
}

ccl_device_inline bool all(const int4 &a)
{
  return a.x && a.y && a.z && a.w;
}
<<<<<<< HEAD
#endif  /* __KERNEL_OPENCL__ */
=======
#endif /* __KERNEL_OPENCL__ */
>>>>>>> fe959194

CCL_NAMESPACE_END

#endif /* __UTIL_MATH_INT4_H__ */<|MERGE_RESOLUTION|>--- conflicted
+++ resolved
@@ -46,11 +46,7 @@
 #ifndef __KERNEL_OPENCL__
 ccl_device_inline bool any(const int4 &a);
 ccl_device_inline bool all(const int4 &a);
-<<<<<<< HEAD
-#endif  /* __KERNEL_OPENCL__ */
-=======
 #endif /* __KERNEL_OPENCL__ */
->>>>>>> fe959194
 
 /*******************************************************************************
  * Definition.
@@ -182,11 +178,7 @@
 {
   return a.x && a.y && a.z && a.w;
 }
-<<<<<<< HEAD
-#endif  /* __KERNEL_OPENCL__ */
-=======
 #endif /* __KERNEL_OPENCL__ */
->>>>>>> fe959194
 
 CCL_NAMESPACE_END
 
