--- conflicted
+++ resolved
@@ -55,14 +55,6 @@
     v = i;
     return *this;
   }
-<<<<<<< HEAD
-  friend bool operator==(const half& a, const half& b) { return a.v == b.v; }
-  friend bool operator!=(const half& a, const half& b) { return a.v != b.v; }
-  friend bool operator<(const half& a, const half& b) { return a.v < b.v; }
-  friend bool operator>(const half& a, const half& b) { return a.v > b.v; }
-  friend bool operator<=(const half& a, const half& b) { return a.v <= b.v; }
-  friend bool operator>=(const half& a, const half& b) { return a.v >= b.v; }
-=======
   friend bool operator==(const half &a, const half &b)
   {
     return a.v == b.v;
@@ -87,7 +79,6 @@
   {
     return a.v >= b.v;
   }
->>>>>>> fe959194
 
  private:
   unsigned short v;
@@ -198,7 +189,6 @@
   half4 a = {h, h, h, h};
   return a;
 }
-<<<<<<< HEAD
 
 ccl_device_inline half4 make_half4(half x, half y, half z, half w)
 {
@@ -206,16 +196,6 @@
   return a;
 }
 
-#  endif
-=======
->>>>>>> fe959194
-
-ccl_device_inline half4 make_half4(half x, half y, half z, half w)
-{
-  half4 a = {x, y, z, w};
-  return a;
-}
-
 #  endif /* __KERNEL_CUDA__ */
 
 #endif /* __KERNEL_OPENCL__ */
