--- conflicted
+++ resolved
@@ -499,13 +499,8 @@
       s_info.offsets = 0;
 
       /* If image is sparse, cache info needed for index calculation. */
-<<<<<<< HEAD
-      if(mem.grid_info && mem.grid_type == IMAGE_GRID_TYPE_SPARSE) {
-        device_memory *sparse_mem = (device_memory*)mem.grid_info;
-=======
       if (mem.grid_info && mem.grid_type == IMAGE_GRID_TYPE_SPARSE) {
         device_memory *sparse_mem = (device_memory *)mem.grid_info;
->>>>>>> fe959194
         s_info.offsets = (uint64_t)sparse_mem->host_pointer;
         s_info.remain_w = info.width % TILE_SIZE;
         s_info.remain_h = info.height % TILE_SIZE;
@@ -533,17 +528,11 @@
     stats.mem_alloc(mem.device_size);
   }
 
-  void tex_free(device_memory& mem)
-  {
-<<<<<<< HEAD
-    if(mem.device_pointer) {
-      if(mem.grid_info && mem.grid_type == IMAGE_GRID_TYPE_SPARSE) {
-        device_memory *grid_info = (device_memory*)mem.grid_info;
-=======
+  void tex_free(device_memory &mem)
+  {
     if (mem.device_pointer) {
       if (mem.grid_info && mem.grid_type == IMAGE_GRID_TYPE_SPARSE) {
         device_memory *grid_info = (device_memory *)mem.grid_info;
->>>>>>> fe959194
         tex_free(*grid_info);
       }
       mem.device_pointer = 0;
