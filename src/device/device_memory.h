--- conflicted
+++ resolved
@@ -222,12 +222,9 @@
   device_ptr device_pointer;
   void *host_pointer;
   void *shared_pointer;
-<<<<<<< HEAD
   /* reference counter for shared_pointer */
   int shared_counter;
-=======
   void *grid_info;
->>>>>>> 46338325
 
   virtual ~device_memory();
 
