--- conflicted
+++ resolved
@@ -259,11 +259,7 @@
   PackedPatchTable *patch_table;
 
   uint motion_steps;
-<<<<<<< HEAD
-  bool use_motion_blur;
-=======
   bool use_motion_blur;        /* Motion blur for mesh itself. */
->>>>>>> fe959194
   bool use_volume_motion_blur; /* Motion blur for volume data within mesh. */
 
   /* Update Flags */
