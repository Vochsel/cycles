--- conflicted
+++ resolved
@@ -33,12 +33,9 @@
 #  include <OSL/oslexec.h>
 #endif
 
-<<<<<<< HEAD
 #include "kernel/kernel_oiio_globals.h"
 #include <OpenImageIO/imagebufalgo.h>
 
-=======
->>>>>>> fe959194
 #ifdef WITH_OPENVDB
 #  include "render/openvdb.h"
 #endif
@@ -103,15 +100,6 @@
   return "";
 }
 
-<<<<<<< HEAD
-const char* name_from_grid_type(int type)
-{
-  switch(type) {
-    case IMAGE_GRID_TYPE_SPARSE: return "sparse";
-    case IMAGE_GRID_TYPE_SPARSE_PAD: return "padded sparse";
-    case IMAGE_GRID_TYPE_OPENVDB: return "OpenVDB";
-    default: return "dense";
-=======
 const char *name_from_grid_type(int type)
 {
   switch (type) {
@@ -123,7 +111,6 @@
       return "OpenVDB";
     default:
       return "dense";
->>>>>>> fe959194
   }
 }
 
@@ -279,13 +266,8 @@
   }
 
 #ifdef WITH_OPENVDB
-<<<<<<< HEAD
-  if(string_endswith(filename, ".vdb")) {
-    if(!openvdb_has_grid(filename, grid_name)) {
-=======
   if (string_endswith(filename, ".vdb")) {
     if (!openvdb_has_grid(filename, grid_name)) {
->>>>>>> fe959194
       VLOG(1) << "File '" << filename << "' does not have grid '" << grid_name << "'.";
       return false;
     }
@@ -296,13 +278,8 @@
     metadata.is_float = true;
     metadata.is_half = false;
 
-<<<<<<< HEAD
-    if(grid_name == Attribute::standard_name(ATTR_STD_VOLUME_COLOR) ||
-       grid_name == Attribute::standard_name(ATTR_STD_VOLUME_VELOCITY)) {
-=======
     if (grid_name == Attribute::standard_name(ATTR_STD_VOLUME_COLOR) ||
         grid_name == Attribute::standard_name(ATTR_STD_VOLUME_VELOCITY)) {
->>>>>>> fe959194
       metadata.channels = 4;
       metadata.type = IMAGE_DATA_TYPE_FLOAT4;
     }
@@ -404,16 +381,10 @@
                          ImageAlphaType alpha_type,
                          ustring colorspace)
 {
-<<<<<<< HEAD
-  return image->filename == filename && image->grid_name == grid_name && image->builtin_data == builtin_data &&
-         image->interpolation == interpolation && image->extension == extension &&
-         image->alpha_type == alpha_type && image->colorspace == colorspace;
-=======
   return image->filename == filename && image->grid_name == grid_name &&
          image->builtin_data == builtin_data && image->interpolation == interpolation &&
          image->extension == extension && image->alpha_type == alpha_type &&
          image->colorspace == colorspace;
->>>>>>> fe959194
 }
 
 int ImageManager::add_image(const string &filename,
@@ -453,11 +424,7 @@
 
     if (img &&
         image_equals(
-<<<<<<< HEAD
-            img, filename, grid_name, builtin_data, interpolation, extension, alpha_type, colorspace)) {
-=======
             img, grid_name, filename, builtin_data, interpolation, extension, alpha_type, colorspace)) {
->>>>>>> fe959194
       if (img->frame != frame) {
         img->frame = frame;
         img->need_load = true;
@@ -649,49 +616,11 @@
            img->alpha_type == IMAGE_ALPHA_IGNORE || img->alpha_type == IMAGE_ALPHA_CHANNEL_PACKED);
 }
 
-bool ImageManager::allocate_grid_info(Device *device,
-                                      device_memory *tex_img,
-                                      vector<int> *sparse_index)
-{
-  string info_name = string(tex_img->name) + "_info";
-  device_vector<int> *tex_info =
-          new device_vector<int>(device, info_name.c_str(), MEM_TEXTURE);
-
-  int *ti;
-  {
-    thread_scoped_lock device_lock(device_mutex);
-    ti = (int*)tex_info->alloc(sparse_index->size());
-  }
-
-  if(ti == NULL) {
-    return false;
-  }
-
-  memcpy(ti, &(*sparse_index)[0], sparse_index->size() * sizeof(int));
-  tex_img->grid_info = static_cast<void*>(tex_info);
-
-  return true;
-}
-
 bool ImageManager::file_load_image_generic(Image *img, unique_ptr<ImageInput> *in)
 {
   if (img->filename == "")
     return false;
 
-<<<<<<< HEAD
-  if(img->builtin_data) {
-    /* load image using builtin images callbacks */
-    if(!builtin_image_info_cb || !builtin_image_pixels_cb)
-      return false;
-  }
-#ifdef WITH_OPENVDB
-  else if(string_endswith(img->filename, ".vdb")) {
-    /* NOTE: Error logging is done in meta data acquisition. */
-    if(!path_exists(img->filename) || path_is_directory(img->filename)) {
-      return false;
-    }
-    if(!openvdb_has_grid(img->filename, img->grid_name)) {
-=======
   if (img->builtin_data) {
     /* load image using builtin images callbacks */
     if (!builtin_image_info_cb || !builtin_image_pixels_cb)
@@ -704,7 +633,6 @@
       return false;
     }
     if (!openvdb_has_grid(img->filename, img->grid_name)) {
->>>>>>> fe959194
       return false;
     }
   }
@@ -730,13 +658,8 @@
 
     if (!(*in)->open(img->filename, spec, config)) {
       return false;
-<<<<<<< HEAD
-		}
-	}
-=======
-    }
-  }
->>>>>>> fe959194
+    }
+  }
 
   /* we only handle certain number of components */
   if (!(img->metadata.channels >= 1 && img->metadata.channels <= 4)) {
@@ -754,45 +677,21 @@
                                     ImageDataType type,
                                     device_vector<DeviceType> *tex_img)
 {
-<<<<<<< HEAD
-  VLOG(1) << "Failed to load "
-          << path_filename(img->filename) << " ("
-          << img->mem_name << ")";
-=======
   VLOG(1) << "Failed to load " << path_filename(img->filename) << " (" << img->mem_name << ")";
->>>>>>> fe959194
 
   /* On failure to load, we set a 1x1 pixels pink image. */
   thread_scoped_lock device_lock(device_mutex);
   DeviceType *device_pixels = tex_img->alloc(1, 1);
 
-<<<<<<< HEAD
-  switch(type) {
-    case IMAGE_DATA_TYPE_FLOAT4:
-    {
-      float4 *pixels = (float4*)device_pixels;
-=======
   switch (type) {
     case IMAGE_DATA_TYPE_FLOAT4: {
       float4 *pixels = (float4 *)device_pixels;
->>>>>>> fe959194
       pixels[0].x = TEX_IMAGE_MISSING_R;
       pixels[0].y = TEX_IMAGE_MISSING_G;
       pixels[0].z = TEX_IMAGE_MISSING_B;
       pixels[0].w = TEX_IMAGE_MISSING_A;
       break;
     }
-<<<<<<< HEAD
-    case IMAGE_DATA_TYPE_FLOAT:
-    {
-      float *pixels = (float*)device_pixels;
-      pixels[0] = TEX_IMAGE_MISSING_R;
-      break;
-    }
-    case IMAGE_DATA_TYPE_BYTE4:
-    {
-      uchar4 *pixels = (uchar4*)device_pixels;
-=======
     case IMAGE_DATA_TYPE_FLOAT: {
       float *pixels = (float *)device_pixels;
       pixels[0] = TEX_IMAGE_MISSING_R;
@@ -800,24 +699,12 @@
     }
     case IMAGE_DATA_TYPE_BYTE4: {
       uchar4 *pixels = (uchar4 *)device_pixels;
->>>>>>> fe959194
       pixels[0].x = (TEX_IMAGE_MISSING_R * 255);
       pixels[0].y = (TEX_IMAGE_MISSING_G * 255);
       pixels[0].z = (TEX_IMAGE_MISSING_B * 255);
       pixels[0].w = (TEX_IMAGE_MISSING_A * 255);
       break;
     }
-<<<<<<< HEAD
-    case IMAGE_DATA_TYPE_BYTE:
-    {
-      uchar *pixels = (uchar*)device_pixels;
-      pixels[0] = (TEX_IMAGE_MISSING_R * 255);
-      break;
-    }
-    case IMAGE_DATA_TYPE_HALF4:
-    {
-      half4 *pixels = (half4*)device_pixels;
-=======
     case IMAGE_DATA_TYPE_BYTE: {
       uchar *pixels = (uchar *)device_pixels;
       pixels[0] = (TEX_IMAGE_MISSING_R * 255);
@@ -825,24 +712,12 @@
     }
     case IMAGE_DATA_TYPE_HALF4: {
       half4 *pixels = (half4 *)device_pixels;
->>>>>>> fe959194
       pixels[0].x = TEX_IMAGE_MISSING_R;
       pixels[0].y = TEX_IMAGE_MISSING_G;
       pixels[0].z = TEX_IMAGE_MISSING_B;
       pixels[0].w = TEX_IMAGE_MISSING_A;
       break;
     }
-<<<<<<< HEAD
-    case IMAGE_DATA_TYPE_HALF:
-    {
-      half *pixels = (half*)device_pixels;
-      pixels[0] = TEX_IMAGE_MISSING_R;
-      break;
-    }
-    case IMAGE_DATA_TYPE_USHORT4:
-    {
-      ushort4 *pixels = (ushort4*)device_pixels;
-=======
     case IMAGE_DATA_TYPE_HALF: {
       half *pixels = (half *)device_pixels;
       pixels[0] = TEX_IMAGE_MISSING_R;
@@ -850,21 +725,14 @@
     }
     case IMAGE_DATA_TYPE_USHORT4: {
       ushort4 *pixels = (ushort4 *)device_pixels;
->>>>>>> fe959194
       pixels[0].x = (TEX_IMAGE_MISSING_R * 65535);
       pixels[0].y = (TEX_IMAGE_MISSING_G * 65535);
       pixels[0].z = (TEX_IMAGE_MISSING_B * 65535);
       pixels[0].w = (TEX_IMAGE_MISSING_A * 65535);
       break;
     }
-<<<<<<< HEAD
-    case IMAGE_DATA_TYPE_USHORT:
-    {
-      uint16_t *pixels = (uint16_t*)device_pixels;
-=======
     case IMAGE_DATA_TYPE_USHORT: {
       uint16_t *pixels = (uint16_t *)device_pixels;
->>>>>>> fe959194
       pixels[0] = (TEX_IMAGE_MISSING_R * 65535);
       break;
     }
@@ -883,22 +751,6 @@
 
 #ifdef WITH_OPENVDB
 template<typename DeviceType>
-<<<<<<< HEAD
-void ImageManager::file_load_extern_vdb(Device *device,
-                                        Image *img,
-                                        ImageDataType type)
-{
-  VLOG(1) << "Loading external VDB " << img->filename
-          << ", Grid: " << img->grid_name;
-
-  device_vector<DeviceType> *tex_img =
-          new device_vector<DeviceType>(device,
-                                        img->mem_name.c_str(),
-                                        MEM_TEXTURE);
-
-  /* Retrieve metadata. */
-  if(!file_load_image_generic(img, NULL)) {
-=======
 void ImageManager::file_load_extern_vdb(Device *device, Image *img, ImageDataType type)
 {
   VLOG(1) << "Loading external VDB " << img->filename << ", Grid: " << img->grid_name;
@@ -908,7 +760,6 @@
 
   /* Retrieve metadata. */
   if (!file_load_image_generic(img, NULL)) {
->>>>>>> fe959194
     file_load_failed<DeviceType>(img, type, tex_img);
     return;
   }
@@ -916,39 +767,13 @@
   const bool use_pad = (device->info.type == DEVICE_CUDA);
   int sparse_size = -1;
   vector<int> sparse_offsets;
-<<<<<<< HEAD
-  openvdb_load_preprocess(img->filename, img->grid_name, img->isovalue,
-                          use_pad, &sparse_offsets, sparse_size);
-=======
   openvdb_load_preprocess(
       img->filename, img->grid_name, img->isovalue, use_pad, &sparse_offsets, sparse_size);
->>>>>>> fe959194
 
   /* Allocate space for image. */
   float *pixels;
   {
     thread_scoped_lock device_lock(device_mutex);
-<<<<<<< HEAD
-    if(use_pad && sparse_size > -1) {
-      tex_img->grid_type = IMAGE_GRID_TYPE_SPARSE_PAD;
-      int width = sparse_size / (PADDED_TILE * PADDED_TILE *
-                  (type == IMAGE_DATA_TYPE_FLOAT4 ? 4 : 1));
-      pixels = (float*)tex_img->alloc(width, PADDED_TILE, PADDED_TILE);
-    }
-    else if(sparse_size > -1) {
-      tex_img->grid_type = IMAGE_GRID_TYPE_SPARSE;
-      pixels = (float*)tex_img->alloc(sparse_size);
-    }
-    else {
-      tex_img->grid_type = IMAGE_GRID_TYPE_DEFAULT;
-      pixels = (float*)tex_img->alloc(img->metadata.width,
-                                      img->metadata.height,
-                                      img->metadata.depth);
-    }
-  }
-
-  if(!pixels) {
-=======
     if (use_pad && sparse_size > -1) {
       tex_img->grid_type = IMAGE_GRID_TYPE_SPARSE_PAD;
       int width = sparse_size /
@@ -967,27 +792,17 @@
   }
 
   if (!pixels) {
->>>>>>> fe959194
     /* Could be that we've run out of memory. */
     file_load_failed<DeviceType>(img, type, tex_img);
     return;
   }
 
   /* Load image. */
-<<<<<<< HEAD
-  openvdb_load_image(img->filename, img->grid_name, &sparse_offsets,
-                     sparse_size, use_pad, pixels);
-
-  /* Allocate space for sparse_index if it exists. */
-  if(sparse_size > -1) {
-    if(!allocate_grid_info(device, (device_memory*)tex_img, &sparse_offsets)) {
-=======
   openvdb_load_image(img->filename, img->grid_name, &sparse_offsets, sparse_size, use_pad, pixels);
 
   /* Allocate space for sparse_index if it exists. */
   if (sparse_size > -1) {
     if (!allocate_grid_info(device, (device_memory *)tex_img, &sparse_offsets)) {
->>>>>>> fe959194
       /* Could be that we've run out of memory. */
       file_load_failed<DeviceType>(img, type, tex_img);
       return;
@@ -1009,11 +824,7 @@
 #endif
 
 template<TypeDesc::BASETYPE FileFormat, typename StorageType, typename DeviceType>
-<<<<<<< HEAD
-bool ImageManager::file_load_image(Device *device,
-=======
 void ImageManager::file_load_image(Device *device,
->>>>>>> fe959194
                                    Image *img,
                                    ImageDataType type,
                                    int texture_limit)
@@ -1030,15 +841,6 @@
     file_load_failed<DeviceType>(img, type, tex_img);
     return;
   }
-
-  device_vector<DeviceType> *tex_img =
-          new device_vector<DeviceType>(device,
-                                        img->mem_name.c_str(),
-                                        MEM_TEXTURE);
-
-  tex_img->grid_type = IMAGE_GRID_TYPE_DEFAULT;
-  tex_img->interpolation = img->interpolation;
-  tex_img->extension = img->extension;
 
   /* Get metadata. */
   int width = img->metadata.width;
@@ -1249,32 +1051,12 @@
     width = scaled_width;
     height = scaled_height;
     depth = scaled_depth;
-<<<<<<< HEAD
-=======
     max_size = max(max(width, height), depth);
     num_pixels = ((size_t)width) * height * depth;
->>>>>>> fe959194
   }
 
   /* Compress image if needed. */
   int3 sparse_resolution = make_int3(-1, -1, -1);
-<<<<<<< HEAD
-  if(img->is_volume) {
-    vector<StorageType> sparse_pixels;
-    vector<int> sparse_offsets;
-
-    if(device->info.type == DEVICE_CUDA) {
-      if(create_sparse_grid_pad<StorageType>(pixels, width, height, depth,
-                                             components, img->filename,
-                                             img->isovalue, &sparse_pixels,
-                                             &sparse_offsets, sparse_resolution))
-      {
-        pixels = &sparse_pixels[0];
-        if(!allocate_grid_info(device, (device_memory*)tex_img, &sparse_offsets)) {
-          /* Could be that we've run out of memory. */
-          file_load_failed<DeviceType>(img, type, tex_img);
-          return false;
-=======
   if (img->is_volume) {
     vector<StorageType> sparse_pixels;
     vector<int> sparse_offsets;
@@ -1295,24 +1077,11 @@
           /* Could be that we've run out of memory. */
           file_load_failed<DeviceType>(img, type, tex_img);
           return;
->>>>>>> fe959194
         }
         tex_img->grid_type = IMAGE_GRID_TYPE_SPARSE_PAD;
       }
     }
     else {
-<<<<<<< HEAD
-      if(create_sparse_grid<StorageType>(pixels, width, height, depth,
-                                         components, img->filename,
-                                         img->isovalue, &sparse_pixels,
-                                         &sparse_offsets))
-      {
-        pixels = &sparse_pixels[0];
-        if(!allocate_grid_info(device, (device_memory*)tex_img, &sparse_offsets)) {
-          /* Could be that we've run out of memory. */
-          file_load_failed<DeviceType>(img, type, tex_img);
-          return false;
-=======
       if (create_sparse_grid<StorageType>(pixels,
                                           width,
                                           height,
@@ -1327,7 +1096,6 @@
           /* Could be that we've run out of memory. */
           file_load_failed<DeviceType>(img, type, tex_img);
           return;
->>>>>>> fe959194
         }
         tex_img->grid_type = IMAGE_GRID_TYPE_SPARSE;
         sparse_resolution = make_int3(sparse_pixels.size() / components, 1, 1);
@@ -1339,32 +1107,6 @@
   StorageType *texture_pixels = NULL;
   {
     thread_scoped_lock device_lock(device_mutex);
-<<<<<<< HEAD
-    if(sparse_resolution.x > -1) {
-      /* For sparse grids, the dimensions of the image do not match the
-       * required storage space. */
-      texture_pixels = (StorageType*)tex_img->alloc(sparse_resolution.x,
-                                                    sparse_resolution.y,
-                                                    sparse_resolution.z);
-    }
-    else {
-      texture_pixels = (StorageType*)tex_img->alloc(width, height, depth);
-    }
-  }
-
-  memcpy(texture_pixels, pixels, tex_img->memory_size());
-
-  tex_img->dense_width = width;
-  tex_img->dense_height = height;
-  tex_img->dense_depth = depth;
-
-  img->mem = tex_img;
-
-  thread_scoped_lock device_lock(device_mutex);
-  tex_img->copy_to_device();
-
-  return true;
-=======
     if (sparse_resolution.x > -1) {
       /* For sparse grids, the dimensions of the image do not match the
        * required storage space. */
@@ -1376,10 +1118,16 @@
     }
   }
 
+  memcpy(texture_pixels, pixels, tex_img->memory_size());
+
   tex_img->dense_width = width;
   tex_img->dense_height = height;
   tex_img->dense_depth = depth;
->>>>>>> fe959194
+
+  img->mem = tex_img;
+
+  thread_scoped_lock device_lock(device_mutex);
+  tex_img->copy_to_device();
 }
 
 void ImageManager::device_load_image(
@@ -1460,15 +1208,6 @@
   int flat_slot = type_index_to_flattened_slot(slot, type);
   img->mem_name = string_printf("__tex_image_%s_%03d", name_from_type(type), flat_slot);
 
-<<<<<<< HEAD
-  /* Free previous texture in slot. */
-  if(img->mem) {
-    thread_scoped_lock device_lock(device_mutex);
-    if((img->mem->grid_type == IMAGE_GRID_TYPE_SPARSE ||
-        img->mem->grid_type == IMAGE_GRID_TYPE_SPARSE_PAD) && img->mem->grid_info)
-    {
-      device_memory *info = (device_memory*)img->mem->grid_info;
-=======
   /* Free previous texture(s) in slot. */
   if (img->mem) {
     thread_scoped_lock device_lock(device_mutex);
@@ -1476,7 +1215,6 @@
          img->mem->grid_type == IMAGE_GRID_TYPE_SPARSE_PAD) &&
         img->mem->grid_info) {
       device_memory *info = (device_memory *)img->mem->grid_info;
->>>>>>> fe959194
       delete info;
       img->mem->grid_info = NULL;
     }
@@ -1485,14 +1223,6 @@
   }
 
   /* Create new texture. */
-<<<<<<< HEAD
-  const bool is_extern_vdb = string_endswith(img->filename, ".vdb");
-
-  switch(type) {
-    case IMAGE_DATA_TYPE_FLOAT4:
-#ifdef WITH_OPENVDB
-      if(is_extern_vdb)
-=======
   const int texture_limit = scene->params.texture_limit;
   const bool is_extern_vdb = string_endswith(img->filename, ".vdb");
 
@@ -1500,7 +1230,6 @@
     case IMAGE_DATA_TYPE_FLOAT4:
 #ifdef WITH_OPENVDB
       if (is_extern_vdb)
->>>>>>> fe959194
         file_load_extern_vdb<float4>(device, img, type);
       else
 #endif
@@ -1508,11 +1237,7 @@
       break;
     case IMAGE_DATA_TYPE_FLOAT:
 #ifdef WITH_OPENVDB
-<<<<<<< HEAD
-      if(is_extern_vdb)
-=======
       if (is_extern_vdb)
->>>>>>> fe959194
         file_load_extern_vdb<float>(device, img, type);
       else
 #endif
@@ -1539,15 +1264,6 @@
     default:
       assert(0);
   }
-<<<<<<< HEAD
-
-  img->need_load = false;
-
-	if(img->mem) {
-		VLOG(1) << "Loaded " << img->mem_name << " as "
-				<< name_from_grid_type(img->mem->grid_type) << " grid.";
-	}
-=======
 
   img->need_load = false;
 
@@ -1555,7 +1271,6 @@
     VLOG(1) << "Loaded " << img->mem_name << " as " << name_from_grid_type(img->mem->grid_type)
             << " grid.";
   }
->>>>>>> fe959194
 }
 
 void ImageManager::device_free_image(Device *, ImageDataType type, int slot)
@@ -1571,17 +1286,10 @@
 
     if(img->mem) {
       thread_scoped_lock device_lock(device_mutex);
-<<<<<<< HEAD
-      if((img->mem->grid_type == IMAGE_GRID_TYPE_SPARSE ||
-          img->mem->grid_type == IMAGE_GRID_TYPE_SPARSE_PAD) && img->mem->grid_info)
-      {
-        device_memory *info = (device_memory*)img->mem->grid_info;
-=======
       if ((img->mem->grid_type == IMAGE_GRID_TYPE_SPARSE ||
            img->mem->grid_type == IMAGE_GRID_TYPE_SPARSE_PAD) &&
           img->mem->grid_info) {
         device_memory *info = (device_memory *)img->mem->grid_info;
->>>>>>> fe959194
         delete info;
         img->mem->grid_info = NULL;
       }
@@ -1610,7 +1318,6 @@
         device_free_image(device, (ImageDataType)type, slot);
       }
       else if (images[type][slot]->need_load) {
-<<<<<<< HEAD
         pool.push(function_bind(&ImageManager::device_load_image,
                                 this,
                                 device,
@@ -1618,17 +1325,6 @@
                                 (ImageDataType)type,
                                 slot,
                                 &progress));
-=======
-        if (!osl_texture_system || images[type][slot]->builtin_data) {
-          pool.push(function_bind(&ImageManager::device_load_image,
-                                  this,
-                                  device,
-                                  scene,
-                                  (ImageDataType)type,
-                                  slot,
-                                  &progress));
-        }
->>>>>>> fe959194
       }
     }
   }
@@ -1653,13 +1349,7 @@
     device_free_image(device, type, slot);
   }
   else if (image->need_load) {
-<<<<<<< HEAD
     device_load_image(device, scene, type, slot, progress);
-=======
-    if (!osl_texture_system || image->builtin_data) {
-      device_load_image(device, scene, type, slot, progress);
-    }
->>>>>>> fe959194
   }
 }
 
