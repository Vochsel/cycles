/*
 * Copyright 2011-2013 Blender Foundation
 *
 * Licensed under the Apache License, Version 2.0 (the "License");
 * you may not use this file except in compliance with the License.
 * You may obtain a copy of the License at
 *
 * http://www.apache.org/licenses/LICENSE-2.0
 *
 * Unless required by applicable law or agreed to in writing, software
 * distributed under the License is distributed on an "AS IS" BASIS,
 * WITHOUT WARRANTIES OR CONDITIONS OF ANY KIND, either express or implied.
 * See the License for the specific language governing permissions and
 * limitations under the License.
 */

#ifndef __NODES_H__
#define __NODES_H__

#include "render/graph.h"
#include "graph/node.h"

#include "util/util_array.h"
#include "util/util_string.h"

CCL_NAMESPACE_BEGIN

class ImageManager;
class LightManager;
class Scene;
class Shader;

/* Texture Mapping */

class TextureMapping {
 public:
  TextureMapping();
  Transform compute_transform();
  bool skip();
  void compile(SVMCompiler &compiler, int offset_in, int offset_out);
  int compile(SVMCompiler &compiler, ShaderInput *vector_in);
  void compile(OSLCompiler &compiler);

  int compile_begin(SVMCompiler &compiler, ShaderInput *vector_in);
  void compile_end(SVMCompiler &compiler, ShaderInput *vector_in, int vector_offset);

  float3 translation;
  float3 rotation;
  float3 scale;

  float3 min, max;
  bool use_minmax;

  enum Type { POINT = 0, TEXTURE = 1, VECTOR = 2, NORMAL = 3 };
  Type type;

  enum Mapping { NONE = 0, X = 1, Y = 2, Z = 3 };
  Mapping x_mapping, y_mapping, z_mapping;

  enum Projection { FLAT, CUBE, TUBE, SPHERE };
  Projection projection;
};

/* Nodes */

class TextureNode : public ShaderNode {
 public:
  explicit TextureNode(const NodeType *node_type) : ShaderNode(node_type)
  {
  }
  TextureMapping tex_mapping;
};

/* Any node which uses image manager's slot should be a subclass of this one. */
class ImageSlotTextureNode : public TextureNode {
 public:
  explicit ImageSlotTextureNode(const NodeType *node_type) : TextureNode(node_type)
  {
    special_type = SHADER_SPECIAL_TYPE_IMAGE_SLOT;
    image_manager = NULL;
  }
  ~ImageSlotTextureNode();
  void add_image_user() const;
  ImageManager *image_manager;
  vector<int> slots;
};

class ImageTextureNode : public ImageSlotTextureNode {
 public:
  SHADER_NODE_NO_CLONE_CLASS(ImageTextureNode)
  ShaderNode *clone() const;
  void attributes(Shader *shader, AttributeRequestSet *attributes);
  bool has_attribute_dependency()
  {
    return true;
  }

  virtual bool equals(const ShaderNode &other)
  {
    const ImageTextureNode &image_node = (const ImageTextureNode &)other;
    return ImageSlotTextureNode::equals(other) && builtin_data == image_node.builtin_data &&
           animated == image_node.animated;
  }

  /* Parameters. */
  ustring filename;
  void *builtin_data;
  ustring colorspace;
  ImageAlphaType alpha_type;
  NodeImageProjection projection;
  InterpolationType interpolation;
  ExtensionType extension;
  float projection_blend;
  bool animated;
  float3 vector;
  ccl::vector<int> tiles;
<<<<<<< HEAD
  float3 vector_dx, vector_dy;
=======
  bool is_tiled;
>>>>>>> a00b120c

  /* Runtime. */
  bool is_float;
  bool compress_as_srgb;
  ustring known_colorspace;

 protected:
  void cull_tiles(Scene *scene, ShaderGraph *graph);
};

class EnvironmentTextureNode : public ImageSlotTextureNode {
 public:
  SHADER_NODE_NO_CLONE_CLASS(EnvironmentTextureNode)
  ShaderNode *clone() const;
  void attributes(Shader *shader, AttributeRequestSet *attributes);
  bool has_attribute_dependency()
  {
    return true;
  }
  virtual int get_group()
  {
    return NODE_GROUP_LEVEL_2;
  }

  virtual bool equals(const ShaderNode &other)
  {
    const EnvironmentTextureNode &env_node = (const EnvironmentTextureNode &)other;
    return ImageSlotTextureNode::equals(other) && builtin_data == env_node.builtin_data &&
           animated == env_node.animated;
  }

  /* Parameters. */
  ustring filename;
  void *builtin_data;
  ustring colorspace;
  ImageAlphaType alpha_type;
  NodeEnvironmentProjection projection;
  InterpolationType interpolation;
  bool animated;
  float3 vector;
  float3 vector_dx, vector_dy;

  /* Runtime. */
  bool is_float;
  bool compress_as_srgb;
  ustring known_colorspace;
};

class SkyTextureNode : public TextureNode {
 public:
  SHADER_NODE_CLASS(SkyTextureNode)

  virtual int get_group()
  {
    return NODE_GROUP_LEVEL_2;
  }

  NodeSkyType type;
  float3 sun_direction;
  float turbidity;
  float ground_albedo;
  float3 vector;
};

class OutputNode : public ShaderNode {
 public:
  SHADER_NODE_CLASS(OutputNode)

  void *surface;
  void *volume;
  float3 displacement;
  float3 normal;

  /* Don't allow output node de-duplication. */
  virtual bool equals(const ShaderNode & /*other*/)
  {
    return false;
  }
};

class OutputAOVNode : public ShaderNode {
 public:
  SHADER_NODE_CLASS(OutputAOVNode)
  virtual void simplify_settings(Scene *scene);

  float value;
  float3 color;

  ustring name;

  /* Don't allow output node de-duplication. */
  virtual bool equals(const ShaderNode & /*other*/)
  {
    return false;
  }

  int slot;
  bool is_color;
};

class GradientTextureNode : public TextureNode {
 public:
  SHADER_NODE_CLASS(GradientTextureNode)

  virtual int get_group()
  {
    return NODE_GROUP_LEVEL_2;
  }

  NodeGradientType type;
  float3 vector;
};

class NoiseTextureNode : public TextureNode {
 public:
  SHADER_NODE_CLASS(NoiseTextureNode)

  int dimensions;
  float w, scale, detail, distortion;
  float3 vector;
};

class VoronoiTextureNode : public TextureNode {
 public:
  SHADER_NODE_CLASS(VoronoiTextureNode)

  virtual int get_group()
  {
    return NODE_GROUP_LEVEL_2;
  }

  virtual int get_feature()
  {
    int result = ShaderNode::get_feature();
    if (dimensions == 4) {
      result |= NODE_FEATURE_VORONOI_EXTRA;
    }
    else if (dimensions >= 2 && feature == NODE_VORONOI_SMOOTH_F1) {
      result |= NODE_FEATURE_VORONOI_EXTRA;
    }
    return result;
  }

  int dimensions;
  NodeVoronoiDistanceMetric metric;
  NodeVoronoiFeature feature;
  float w, scale, exponent, smoothness, randomness;
  float3 vector;
};

class MusgraveTextureNode : public TextureNode {
 public:
  SHADER_NODE_CLASS(MusgraveTextureNode)

  virtual int get_group()
  {
    return NODE_GROUP_LEVEL_2;
  }

  int dimensions;
  NodeMusgraveType type;
  float w, scale, detail, dimension, lacunarity, offset, gain;
  float3 vector;
};

class WaveTextureNode : public TextureNode {
 public:
  SHADER_NODE_CLASS(WaveTextureNode)

  virtual int get_group()
  {
    return NODE_GROUP_LEVEL_2;
  }

  NodeWaveType type;
  NodeWaveProfile profile;

  float scale, distortion, detail, detail_scale;
  float3 vector;
};

class MagicTextureNode : public TextureNode {
 public:
  SHADER_NODE_CLASS(MagicTextureNode)

  virtual int get_group()
  {
    return NODE_GROUP_LEVEL_2;
  }

  int depth;
  float3 vector;
  float scale, distortion;
};

class CheckerTextureNode : public TextureNode {
 public:
  SHADER_NODE_CLASS(CheckerTextureNode)

  float3 vector, color1, color2;
  float scale;

  virtual int get_group()
  {
    return NODE_GROUP_LEVEL_2;
  }
};

class BrickTextureNode : public TextureNode {
 public:
  SHADER_NODE_CLASS(BrickTextureNode)

  float offset, squash;
  int offset_frequency, squash_frequency;

  float3 color1, color2, mortar;
  float scale, mortar_size, mortar_smooth, bias, brick_width, row_height;
  float3 vector;

  virtual int get_group()
  {
    return NODE_GROUP_LEVEL_2;
  }
};

class PointDensityTextureNode : public ShaderNode {
 public:
  SHADER_NODE_NO_CLONE_CLASS(PointDensityTextureNode)
  virtual int get_group()
  {
    return NODE_GROUP_LEVEL_3;
  }

  ~PointDensityTextureNode();
  ShaderNode *clone() const;
  void attributes(Shader *shader, AttributeRequestSet *attributes);
  bool has_attribute_dependency()
  {
    return true;
  }

  bool has_spatial_varying()
  {
    return true;
  }
  bool has_object_dependency()
  {
    return true;
  }

  void add_image();

  /* Parameters. */
  ustring filename;
  NodeTexVoxelSpace space;
  InterpolationType interpolation;
  Transform tfm;
  float3 vector;
  void *builtin_data;

  /* Runtime. */
  ImageManager *image_manager;
  int slot;

  virtual bool equals(const ShaderNode &other)
  {
    const PointDensityTextureNode &point_dendity_node = (const PointDensityTextureNode &)other;
    return ShaderNode::equals(other) && builtin_data == point_dendity_node.builtin_data;
  }
};

class IESLightNode : public TextureNode {
 public:
  SHADER_NODE_NO_CLONE_CLASS(IESLightNode)

  ~IESLightNode();
  ShaderNode *clone() const;
  virtual int get_group()
  {
    return NODE_GROUP_LEVEL_2;
  }

  ustring filename;
  ustring ies;

  float strength;
  float3 vector;

 private:
  LightManager *light_manager;
  int slot;

  void get_slot();
};

class WhiteNoiseTextureNode : public ShaderNode {
 public:
  SHADER_NODE_CLASS(WhiteNoiseTextureNode)
  virtual int get_group()
  {
    return NODE_GROUP_LEVEL_2;
  }

  int dimensions;
  float3 vector;
  float w;
};

class MappingNode : public ShaderNode {
 public:
  SHADER_NODE_CLASS(MappingNode)
  virtual int get_group()
  {
    return NODE_GROUP_LEVEL_2;
  }
  void constant_fold(const ConstantFolder &folder);

  float3 vector, location, rotation, scale;
  NodeMappingType type;
};

class RGBToBWNode : public ShaderNode {
 public:
  SHADER_NODE_CLASS(RGBToBWNode)
  void constant_fold(const ConstantFolder &folder);

  float3 color;
};

class ConvertNode : public ShaderNode {
 public:
  ConvertNode(SocketType::Type from, SocketType::Type to, bool autoconvert = false);
  SHADER_NODE_BASE_CLASS(ConvertNode)

  void constant_fold(const ConstantFolder &folder);

  SocketType::Type from, to;

  union {
    float value_float;
    int value_int;
    float3 value_color;
    float3 value_vector;
    float3 value_point;
    float3 value_normal;
  };
  ustring value_string;

 private:
  static const int MAX_TYPE = 12;
  static bool register_types();
  static Node *create(const NodeType *type);
  static const NodeType *node_types[MAX_TYPE][MAX_TYPE];
  static bool initialized;
};

class BsdfBaseNode : public ShaderNode {
 public:
  BsdfBaseNode(const NodeType *node_type);

  bool has_spatial_varying()
  {
    return true;
  }
  virtual ClosureType get_closure_type()
  {
    return closure;
  }
  virtual bool has_bump();

  virtual bool equals(const ShaderNode & /*other*/)
  {
    /* TODO(sergey): With some care BSDF nodes can be de-duplicated. */
    return false;
  }

  ClosureType closure;
};

class BsdfNode : public BsdfBaseNode {
 public:
  explicit BsdfNode(const NodeType *node_type);
  SHADER_NODE_BASE_CLASS(BsdfNode)

  void compile(SVMCompiler &compiler,
               ShaderInput *param1,
               ShaderInput *param2,
               ShaderInput *param3 = NULL,
               ShaderInput *param4 = NULL);

  float3 color;
  float3 normal;
  float surface_mix_weight;
};

class AnisotropicBsdfNode : public BsdfNode {
 public:
  SHADER_NODE_CLASS(AnisotropicBsdfNode)

  float3 tangent;
  float roughness, anisotropy, rotation;
  ClosureType distribution;

  ClosureType get_closure_type()
  {
    return distribution;
  }
  void attributes(Shader *shader, AttributeRequestSet *attributes);
  bool has_attribute_dependency()
  {
    return true;
  }
};

class DiffuseBsdfNode : public BsdfNode {
 public:
  SHADER_NODE_CLASS(DiffuseBsdfNode)

  float roughness;
};

/* Disney principled BRDF */
class PrincipledBsdfNode : public BsdfBaseNode {
 public:
  SHADER_NODE_CLASS(PrincipledBsdfNode)

  void expand(ShaderGraph *graph);
  bool has_surface_bssrdf();
  bool has_bssrdf_bump();
  void compile(SVMCompiler &compiler,
               ShaderInput *metallic,
               ShaderInput *subsurface,
               ShaderInput *subsurface_radius,
               ShaderInput *specular,
               ShaderInput *roughness,
               ShaderInput *specular_tint,
               ShaderInput *anisotropic,
               ShaderInput *sheen,
               ShaderInput *sheen_tint,
               ShaderInput *clearcoat,
               ShaderInput *clearcoat_roughness,
               ShaderInput *ior,
               ShaderInput *transmission,
               ShaderInput *anisotropic_rotation,
               ShaderInput *transmission_roughness);

  float3 base_color;
  float3 subsurface_color, subsurface_radius;
  float metallic, subsurface, specular, roughness, specular_tint, anisotropic, sheen, sheen_tint,
      clearcoat, clearcoat_roughness, ior, transmission, anisotropic_rotation,
      transmission_roughness;
  float3 normal, clearcoat_normal, tangent;
  float surface_mix_weight;
  ClosureType distribution, distribution_orig;
  ClosureType subsurface_method;
  float3 emission;
  float alpha;

  bool has_integrator_dependency();
  void attributes(Shader *shader, AttributeRequestSet *attributes);
  bool has_attribute_dependency()
  {
    return true;
  }
};

class TranslucentBsdfNode : public BsdfNode {
 public:
  SHADER_NODE_CLASS(TranslucentBsdfNode)
};

class TransparentBsdfNode : public BsdfNode {
 public:
  SHADER_NODE_CLASS(TransparentBsdfNode)

  bool has_surface_transparent()
  {
    return true;
  }
};

class VelvetBsdfNode : public BsdfNode {
 public:
  SHADER_NODE_CLASS(VelvetBsdfNode)

  float sigma;
};

class GlossyBsdfNode : public BsdfNode {
 public:
  SHADER_NODE_CLASS(GlossyBsdfNode)

  void simplify_settings(Scene *scene);
  bool has_integrator_dependency();
  ClosureType get_closure_type()
  {
    return distribution;
  }

  float roughness, roughness_orig;
  ClosureType distribution, distribution_orig;
};

class GlassBsdfNode : public BsdfNode {
 public:
  SHADER_NODE_CLASS(GlassBsdfNode)

  void simplify_settings(Scene *scene);
  bool has_integrator_dependency();
  ClosureType get_closure_type()
  {
    return distribution;
  }

  float roughness, roughness_orig, IOR;
  ClosureType distribution, distribution_orig;
};

class RefractionBsdfNode : public BsdfNode {
 public:
  SHADER_NODE_CLASS(RefractionBsdfNode)

  void simplify_settings(Scene *scene);
  bool has_integrator_dependency();
  ClosureType get_closure_type()
  {
    return distribution;
  }

  float roughness, roughness_orig, IOR;
  ClosureType distribution, distribution_orig;
};

class ToonBsdfNode : public BsdfNode {
 public:
  SHADER_NODE_CLASS(ToonBsdfNode)

  float smooth, size;
  ClosureType component;
};

class SubsurfaceScatteringNode : public BsdfNode {
 public:
  SHADER_NODE_CLASS(SubsurfaceScatteringNode)
  bool has_surface_bssrdf()
  {
    return true;
  }
  bool has_bssrdf_bump();
  ClosureType get_closure_type()
  {
    return falloff;
  }

  float scale;
  float3 radius;
  float sharpness;
  float texture_blur;
  ClosureType falloff;
};

class EmissionNode : public ShaderNode {
 public:
  SHADER_NODE_CLASS(EmissionNode)
  void constant_fold(const ConstantFolder &folder);

  bool has_surface_emission()
  {
    return true;
  }
  bool has_volume_support()
  {
    return true;
  }

  float3 color;
  float strength;
  float surface_mix_weight;
};

class BackgroundNode : public ShaderNode {
 public:
  SHADER_NODE_CLASS(BackgroundNode)
  void constant_fold(const ConstantFolder &folder);

  float3 color;
  float strength;
  float surface_mix_weight;
};

class HoldoutNode : public ShaderNode {
 public:
  SHADER_NODE_CLASS(HoldoutNode)
  virtual int get_group()
  {
    return NODE_GROUP_LEVEL_1;
  }
  virtual ClosureType get_closure_type()
  {
    return CLOSURE_HOLDOUT_ID;
  }

  float surface_mix_weight;
  float volume_mix_weight;
};

class AmbientOcclusionNode : public ShaderNode {
 public:
  SHADER_NODE_CLASS(AmbientOcclusionNode)

  bool has_spatial_varying()
  {
    return true;
  }
  virtual int get_group()
  {
    return NODE_GROUP_LEVEL_3;
  }
  virtual bool has_raytrace()
  {
    return true;
  }

  float3 color;
  float distance;
  float3 normal;
  int samples;

  bool only_local;
  bool inside;
};

class VolumeNode : public ShaderNode {
 public:
  VolumeNode(const NodeType *node_type);
  SHADER_NODE_BASE_CLASS(VolumeNode)

  void compile(SVMCompiler &compiler, ShaderInput *param1, ShaderInput *param2);
  virtual int get_group()
  {
    return NODE_GROUP_LEVEL_1;
  }
  virtual int get_feature()
  {
    return ShaderNode::get_feature() | NODE_FEATURE_VOLUME;
  }
  virtual ClosureType get_closure_type()
  {
    return closure;
  }
  virtual bool has_volume_support()
  {
    return true;
  }

  float3 color;
  float density;
  float volume_mix_weight;
  ClosureType closure;

  virtual bool equals(const ShaderNode & /*other*/)
  {
    /* TODO(sergey): With some care Volume nodes can be de-duplicated. */
    return false;
  }
};

class AbsorptionVolumeNode : public VolumeNode {
 public:
  SHADER_NODE_CLASS(AbsorptionVolumeNode)
};

class ScatterVolumeNode : public VolumeNode {
 public:
  SHADER_NODE_CLASS(ScatterVolumeNode)

  float anisotropy;
};

class PrincipledVolumeNode : public VolumeNode {
 public:
  SHADER_NODE_CLASS(PrincipledVolumeNode)
  void attributes(Shader *shader, AttributeRequestSet *attributes);
  bool has_attribute_dependency()
  {
    return true;
  }

  ustring density_attribute;
  ustring color_attribute;
  ustring temperature_attribute;

  float anisotropy;
  float3 absorption_color;
  float emission_strength;
  float3 emission_color;
  float blackbody_intensity;
  float3 blackbody_tint;
  float temperature;
};

/* Interface between the I/O sockets and the SVM/OSL backend. */
class PrincipledHairBsdfNode : public BsdfBaseNode {
 public:
  SHADER_NODE_CLASS(PrincipledHairBsdfNode)
  void attributes(Shader *shader, AttributeRequestSet *attributes);

  /* Longitudinal roughness. */
  float roughness;
  /* Azimuthal roughness. */
  float radial_roughness;
  /* Randomization factor for roughnesses. */
  float random_roughness;
  /* Longitudinal roughness factor for only the diffuse bounce (shiny undercoat). */
  float coat;
  /* Index of reflection. */
  float ior;
  /* Cuticle tilt angle. */
  float offset;
  /* Direct coloring's color. */
  float3 color;
  /* Melanin concentration. */
  float melanin;
  /* Melanin redness ratio. */
  float melanin_redness;
  /* Dye color. */
  float3 tint;
  /* Randomization factor for melanin quantities. */
  float random_color;
  /* Absorption coefficient (unfiltered). */
  float3 absorption_coefficient;

  float3 normal;
  float surface_mix_weight;
  /* If linked, here will be the given random number. */
  float random;
  /* Selected coloring parametrization. */
  NodePrincipledHairParametrization parametrization;
};

class HairBsdfNode : public BsdfNode {
 public:
  SHADER_NODE_CLASS(HairBsdfNode)
  ClosureType get_closure_type()
  {
    return component;
  }

  ClosureType component;
  float offset;
  float roughness_u;
  float roughness_v;
  float3 tangent;
};

class GeometryNode : public ShaderNode {
 public:
  SHADER_NODE_CLASS(GeometryNode)
  void attributes(Shader *shader, AttributeRequestSet *attributes);
  bool has_attribute_dependency()
  {
    return true;
  }
  bool has_spatial_varying()
  {
    return true;
  }
  int get_group();

  float3 normal_osl;
};

class TextureCoordinateNode : public ShaderNode {
 public:
  SHADER_NODE_CLASS(TextureCoordinateNode)
  void attributes(Shader *shader, AttributeRequestSet *attributes);
  bool has_attribute_dependency()
  {
    return true;
  }
  bool has_spatial_varying()
  {
    return true;
  }
  bool has_object_dependency()
  {
    return use_transform;
  }

  float3 normal_osl;
  bool from_dupli;
  bool use_transform;
  Transform ob_tfm;
};

class UVMapNode : public ShaderNode {
 public:
  SHADER_NODE_CLASS(UVMapNode)
  void attributes(Shader *shader, AttributeRequestSet *attributes);
  bool has_attribute_dependency()
  {
    return true;
  }
  bool has_spatial_varying()
  {
    return true;
  }
  virtual int get_group()
  {
    return NODE_GROUP_LEVEL_1;
  }

  ustring attribute;
  bool from_dupli;
};

class LightPathNode : public ShaderNode {
 public:
  SHADER_NODE_CLASS(LightPathNode)
  virtual int get_group()
  {
    return NODE_GROUP_LEVEL_1;
  }
};

class LightFalloffNode : public ShaderNode {
 public:
  SHADER_NODE_CLASS(LightFalloffNode)
  bool has_spatial_varying()
  {
    return true;
  }
  virtual int get_group()
  {
    return NODE_GROUP_LEVEL_2;
  }

  float strength;
  float smooth;
};

class ObjectInfoNode : public ShaderNode {
 public:
  SHADER_NODE_CLASS(ObjectInfoNode)
  virtual int get_group()
  {
    return NODE_GROUP_LEVEL_1;
  }
};

class ParticleInfoNode : public ShaderNode {
 public:
  SHADER_NODE_CLASS(ParticleInfoNode)
  void attributes(Shader *shader, AttributeRequestSet *attributes);
  bool has_attribute_dependency()
  {
    return true;
  }
  virtual int get_group()
  {
    return NODE_GROUP_LEVEL_1;
  }
};

class HairInfoNode : public ShaderNode {
 public:
  SHADER_NODE_CLASS(HairInfoNode)

  void attributes(Shader *shader, AttributeRequestSet *attributes);
  bool has_attribute_dependency()
  {
    return true;
  }
  bool has_spatial_varying()
  {
    return true;
  }
  virtual int get_group()
  {
    return NODE_GROUP_LEVEL_1;
  }
  virtual int get_feature()
  {
    return ShaderNode::get_feature() | NODE_FEATURE_HAIR;
  }
};

class VolumeInfoNode : public ShaderNode {
 public:
  SHADER_NODE_CLASS(VolumeInfoNode)
  void attributes(Shader *shader, AttributeRequestSet *attributes);
  bool has_attribute_dependency()
  {
    return true;
  }
  bool has_spatial_varying()
  {
    return true;
  }
  void expand(ShaderGraph *graph);
};

class VertexColorNode : public ShaderNode {
 public:
  SHADER_NODE_CLASS(VertexColorNode)
  void attributes(Shader *shader, AttributeRequestSet *attributes);
  bool has_attribute_dependency()
  {
    return true;
  }
  bool has_spatial_varying()
  {
    return true;
  }

  ustring layer_name;
};

class ValueNode : public ShaderNode {
 public:
  SHADER_NODE_CLASS(ValueNode)

  void constant_fold(const ConstantFolder &folder);

  float value;
};

class ColorNode : public ShaderNode {
 public:
  SHADER_NODE_CLASS(ColorNode)

  void constant_fold(const ConstantFolder &folder);

  float3 value;
};

class AddClosureNode : public ShaderNode {
 public:
  SHADER_NODE_CLASS(AddClosureNode)
  void constant_fold(const ConstantFolder &folder);
};

class MixClosureNode : public ShaderNode {
 public:
  SHADER_NODE_CLASS(MixClosureNode)
  void constant_fold(const ConstantFolder &folder);

  float fac;
};

class MixClosureWeightNode : public ShaderNode {
 public:
  SHADER_NODE_CLASS(MixClosureWeightNode)

  float weight;
  float fac;
};

class InvertNode : public ShaderNode {
 public:
  SHADER_NODE_CLASS(InvertNode)
  void constant_fold(const ConstantFolder &folder);
  virtual int get_group()
  {
    return NODE_GROUP_LEVEL_3;
  }

  float fac;
  float3 color;
};

class MixNode : public ShaderNode {
 public:
  SHADER_NODE_CLASS(MixNode)
  void constant_fold(const ConstantFolder &folder);

  virtual int get_group()
  {
    return NODE_GROUP_LEVEL_3;
  }

  NodeMix type;
  bool use_clamp;
  float3 color1;
  float3 color2;
  float fac;
};

class CombineRGBNode : public ShaderNode {
 public:
  SHADER_NODE_CLASS(CombineRGBNode)
  void constant_fold(const ConstantFolder &folder);
  virtual int get_group()
  {
    return NODE_GROUP_LEVEL_3;
  }

  float r, g, b;
};

class CombineHSVNode : public ShaderNode {
 public:
  SHADER_NODE_CLASS(CombineHSVNode)
  void constant_fold(const ConstantFolder &folder);
  virtual int get_group()
  {
    return NODE_GROUP_LEVEL_3;
  }

  float h, s, v;
};

class CombineXYZNode : public ShaderNode {
 public:
  SHADER_NODE_CLASS(CombineXYZNode)
  void constant_fold(const ConstantFolder &folder);
  virtual int get_group()
  {
    return NODE_GROUP_LEVEL_3;
  }

  float x, y, z;
};

class GammaNode : public ShaderNode {
 public:
  SHADER_NODE_CLASS(GammaNode)
  void constant_fold(const ConstantFolder &folder);
  virtual int get_group()
  {
    return NODE_GROUP_LEVEL_1;
  }

  float3 color;
  float gamma;
};

class BrightContrastNode : public ShaderNode {
 public:
  SHADER_NODE_CLASS(BrightContrastNode)
  void constant_fold(const ConstantFolder &folder);
  virtual int get_group()
  {
    return NODE_GROUP_LEVEL_1;
  }

  float3 color;
  float bright;
  float contrast;
};

class SeparateRGBNode : public ShaderNode {
 public:
  SHADER_NODE_CLASS(SeparateRGBNode)
  void constant_fold(const ConstantFolder &folder);
  virtual int get_group()
  {
    return NODE_GROUP_LEVEL_3;
  }

  float3 color;
};

class SeparateHSVNode : public ShaderNode {
 public:
  SHADER_NODE_CLASS(SeparateHSVNode)
  void constant_fold(const ConstantFolder &folder);
  virtual int get_group()
  {
    return NODE_GROUP_LEVEL_3;
  }

  float3 color;
};

class SeparateXYZNode : public ShaderNode {
 public:
  SHADER_NODE_CLASS(SeparateXYZNode)
  void constant_fold(const ConstantFolder &folder);
  virtual int get_group()
  {
    return NODE_GROUP_LEVEL_3;
  }

  float3 vector;
};

class HSVNode : public ShaderNode {
 public:
  SHADER_NODE_CLASS(HSVNode)

  float hue;
  float saturation;
  float value;
  float fac;
  float3 color;
};

class AttributeNode : public ShaderNode {
 public:
  SHADER_NODE_CLASS(AttributeNode)
  void attributes(Shader *shader, AttributeRequestSet *attributes);
  bool has_attribute_dependency()
  {
    return true;
  }
  bool has_spatial_varying()
  {
    return true;
  }

  ustring attribute;
};

class CameraNode : public ShaderNode {
 public:
  SHADER_NODE_CLASS(CameraNode)
  bool has_spatial_varying()
  {
    return true;
  }
  virtual int get_group()
  {
    return NODE_GROUP_LEVEL_2;
  }
};

class FresnelNode : public ShaderNode {
 public:
  SHADER_NODE_CLASS(FresnelNode)
  bool has_spatial_varying()
  {
    return true;
  }
  virtual int get_group()
  {
    return NODE_GROUP_LEVEL_1;
  }

  float3 normal;
  float IOR;
};

class LayerWeightNode : public ShaderNode {
 public:
  SHADER_NODE_CLASS(LayerWeightNode)
  bool has_spatial_varying()
  {
    return true;
  }
  virtual int get_group()
  {
    return NODE_GROUP_LEVEL_1;
  }

  float3 normal;
  float blend;
};

class WireframeNode : public ShaderNode {
 public:
  SHADER_NODE_CLASS(WireframeNode)
  bool has_spatial_varying()
  {
    return true;
  }
  virtual int get_group()
  {
    return NODE_GROUP_LEVEL_3;
  }

  float size;
  bool use_pixel_size;
};

class WavelengthNode : public ShaderNode {
 public:
  SHADER_NODE_CLASS(WavelengthNode)
  virtual int get_group()
  {
    return NODE_GROUP_LEVEL_3;
  }

  float wavelength;
};

class BlackbodyNode : public ShaderNode {
 public:
  SHADER_NODE_CLASS(BlackbodyNode)
  void constant_fold(const ConstantFolder &folder);
  virtual int get_group()
  {
    return NODE_GROUP_LEVEL_3;
  }

  float temperature;
};

class MapRangeNode : public ShaderNode {
 public:
  SHADER_NODE_CLASS(MapRangeNode)
  virtual int get_group()
  {
    return NODE_GROUP_LEVEL_3;
  }
  void expand(ShaderGraph *graph);

  float value, from_min, from_max, to_min, to_max, steps;
  NodeMapRangeType type;
  bool clamp;
};

class ClampNode : public ShaderNode {
 public:
  SHADER_NODE_CLASS(ClampNode)
  void constant_fold(const ConstantFolder &folder);
  virtual int get_group()
  {
    return NODE_GROUP_LEVEL_3;
  }
  float value, min, max;
  NodeClampType type;
};

class MathNode : public ShaderNode {
 public:
  SHADER_NODE_CLASS(MathNode)
  virtual int get_group()
  {
    return NODE_GROUP_LEVEL_1;
  }
  void expand(ShaderGraph *graph);
  void constant_fold(const ConstantFolder &folder);

  float value1;
  float value2;
  float value3;
  NodeMathType type;
  bool use_clamp;
};

class NormalNode : public ShaderNode {
 public:
  SHADER_NODE_CLASS(NormalNode)
  virtual int get_group()
  {
    return NODE_GROUP_LEVEL_2;
  }

  float3 direction;
  float3 normal;
};

class VectorMathNode : public ShaderNode {
 public:
  SHADER_NODE_CLASS(VectorMathNode)
  virtual int get_group()
  {
    return NODE_GROUP_LEVEL_1;
  }
  void constant_fold(const ConstantFolder &folder);

  float3 vector1;
  float3 vector2;
  float scale;
  NodeVectorMathType type;
};

class VectorTransformNode : public ShaderNode {
 public:
  SHADER_NODE_CLASS(VectorTransformNode)

  virtual int get_group()
  {
    return NODE_GROUP_LEVEL_3;
  }

  NodeVectorTransformType type;
  NodeVectorTransformConvertSpace convert_from;
  NodeVectorTransformConvertSpace convert_to;
  float3 vector;
};

class BumpNode : public ShaderNode {
 public:
  SHADER_NODE_CLASS(BumpNode)
  void constant_fold(const ConstantFolder &folder);
  bool has_spatial_varying()
  {
    return true;
  }
  virtual int get_feature()
  {
    return NODE_FEATURE_BUMP;
  }

  bool invert;
  bool use_object_space;
  float height;
  float sample_center;
  float sample_x;
  float sample_y;
  float3 normal;
  float strength;
  float distance;
};

class CurvesNode : public ShaderNode {
 public:
  explicit CurvesNode(const NodeType *node_type);
  SHADER_NODE_BASE_CLASS(CurvesNode)

  virtual int get_group()
  {
    return NODE_GROUP_LEVEL_3;
  }

  array<float3> curves;
  float min_x, max_x, fac;
  float3 value;

 protected:
  using ShaderNode::constant_fold;
  void constant_fold(const ConstantFolder &folder, ShaderInput *value_in);
  void compile(SVMCompiler &compiler, int type, ShaderInput *value_in, ShaderOutput *value_out);
  void compile(OSLCompiler &compiler, const char *name);
};

class RGBCurvesNode : public CurvesNode {
 public:
  SHADER_NODE_CLASS(RGBCurvesNode)
  void constant_fold(const ConstantFolder &folder);
};

class VectorCurvesNode : public CurvesNode {
 public:
  SHADER_NODE_CLASS(VectorCurvesNode)
  void constant_fold(const ConstantFolder &folder);
};

class RGBRampNode : public ShaderNode {
 public:
  SHADER_NODE_CLASS(RGBRampNode)
  void constant_fold(const ConstantFolder &folder);
  virtual int get_group()
  {
    return NODE_GROUP_LEVEL_1;
  }

  array<float3> ramp;
  array<float> ramp_alpha;
  float fac;
  bool interpolate;
};

class SetNormalNode : public ShaderNode {
 public:
  SHADER_NODE_CLASS(SetNormalNode)
  float3 direction;
};

class OSLNode : public ShaderNode {
 public:
  static OSLNode *create(size_t num_inputs, const OSLNode *from = NULL);
  ~OSLNode();

  ShaderNode *clone() const;

  char *input_default_value();
  void add_input(ustring name, SocketType::Type type);
  void add_output(ustring name, SocketType::Type type);

  SHADER_NODE_NO_CLONE_CLASS(OSLNode)

  /* ideally we could beter detect this, but we can't query this now */
  bool has_spatial_varying()
  {
    return true;
  }
  bool has_volume_support()
  {
    return true;
  }

  virtual bool equals(const ShaderNode & /*other*/)
  {
    return false;
  }

  string filepath;
  string bytecode_hash;
};

class NormalMapNode : public ShaderNode {
 public:
  SHADER_NODE_CLASS(NormalMapNode)
  void attributes(Shader *shader, AttributeRequestSet *attributes);
  bool has_attribute_dependency()
  {
    return true;
  }
  bool has_spatial_varying()
  {
    return true;
  }
  virtual int get_group()
  {
    return NODE_GROUP_LEVEL_3;
  }

  NodeNormalMapSpace space;
  ustring attribute;
  float strength;
  float3 color;
  float3 normal_osl;
};

class TangentNode : public ShaderNode {
 public:
  SHADER_NODE_CLASS(TangentNode)
  void attributes(Shader *shader, AttributeRequestSet *attributes);
  bool has_attribute_dependency()
  {
    return true;
  }
  bool has_spatial_varying()
  {
    return true;
  }
  virtual int get_group()
  {
    return NODE_GROUP_LEVEL_3;
  }

  NodeTangentDirectionType direction_type;
  NodeTangentAxis axis;
  ustring attribute;
  float3 normal_osl;
};

class BevelNode : public ShaderNode {
 public:
  SHADER_NODE_CLASS(BevelNode)
  bool has_spatial_varying()
  {
    return true;
  }
  virtual int get_group()
  {
    return NODE_GROUP_LEVEL_3;
  }
  virtual bool has_raytrace()
  {
    return true;
  }

  float radius;
  float3 normal;
  int samples;
};

class DisplacementNode : public ShaderNode {
 public:
  SHADER_NODE_CLASS(DisplacementNode)
  void constant_fold(const ConstantFolder &folder);
  virtual int get_feature()
  {
    return NODE_FEATURE_BUMP;
  }

  NodeNormalMapSpace space;
  float height;
  float midlevel;
  float scale;
  float3 normal;
};

class VectorDisplacementNode : public ShaderNode {
 public:
  SHADER_NODE_CLASS(VectorDisplacementNode)
  void attributes(Shader *shader, AttributeRequestSet *attributes);
  bool has_attribute_dependency()
  {
    return true;
  }
  void constant_fold(const ConstantFolder &folder);
  virtual int get_feature()
  {
    return NODE_FEATURE_BUMP;
  }

  NodeNormalMapSpace space;
  ustring attribute;
  float3 vector;
  float midlevel;
  float scale;
};

CCL_NAMESPACE_END

#endif /* __NODES_H__ */<|MERGE_RESOLUTION|>--- conflicted
+++ resolved
@@ -113,12 +113,9 @@
   float projection_blend;
   bool animated;
   float3 vector;
+  float3 vector_dx, vector_dy;
   ccl::vector<int> tiles;
-<<<<<<< HEAD
-  float3 vector_dx, vector_dy;
-=======
   bool is_tiled;
->>>>>>> a00b120c
 
   /* Runtime. */
   bool is_float;
