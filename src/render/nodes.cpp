/*
 * Copyright 2011-2013 Blender Foundation
 *
 * Licensed under the Apache License, Version 2.0 (the "License");
 * you may not use this file except in compliance with the License.
 * You may obtain a copy of the License at
 *
 * http://www.apache.org/licenses/LICENSE-2.0
 *
 * Unless required by applicable law or agreed to in writing, software
 * distributed under the License is distributed on an "AS IS" BASIS,
 * WITHOUT WARRANTIES OR CONDITIONS OF ANY KIND, either express or implied.
 * See the License for the specific language governing permissions and
 * limitations under the License.
 */

#include "render/colorspace.h"
#include "render/film.h"
#include "render/image.h"
#include "render/integrator.h"
#include "render/light.h"
#include "render/mesh.h"
#include "render/nodes.h"
#include "render/scene.h"
#include "render/svm.h"
#include "kernel/svm/svm_color_util.h"
#include "kernel/svm/svm_ramp_util.h"
#include "kernel/svm/svm_math_util.h"
#include "kernel/svm/svm_mapping_util.h"
#include "render/osl.h"
#include "render/constant_fold.h"

#include "util/util_sky_model.h"
#include "util/util_foreach.h"
#include "util/util_logging.h"
#include "util/util_transform.h"

CCL_NAMESPACE_BEGIN

/* Texture Mapping */

#define TEXTURE_MAPPING_DEFINE(TextureNode) \
  SOCKET_POINT(tex_mapping.translation, "Translation", make_float3(0.0f, 0.0f, 0.0f)); \
  SOCKET_VECTOR(tex_mapping.rotation, "Rotation", make_float3(0.0f, 0.0f, 0.0f)); \
  SOCKET_VECTOR(tex_mapping.scale, "Scale", make_float3(1.0f, 1.0f, 1.0f)); \
\
  SOCKET_VECTOR(tex_mapping.min, "Min", make_float3(-FLT_MAX, -FLT_MAX, -FLT_MAX)); \
  SOCKET_VECTOR(tex_mapping.max, "Max", make_float3(FLT_MAX, FLT_MAX, FLT_MAX)); \
  SOCKET_BOOLEAN(tex_mapping.use_minmax, "Use Min Max", false); \
\
  static NodeEnum mapping_axis_enum; \
  mapping_axis_enum.insert("none", TextureMapping::NONE); \
  mapping_axis_enum.insert("x", TextureMapping::X); \
  mapping_axis_enum.insert("y", TextureMapping::Y); \
  mapping_axis_enum.insert("z", TextureMapping::Z); \
  SOCKET_ENUM(tex_mapping.x_mapping, "x_mapping", mapping_axis_enum, TextureMapping::X); \
  SOCKET_ENUM(tex_mapping.y_mapping, "y_mapping", mapping_axis_enum, TextureMapping::Y); \
  SOCKET_ENUM(tex_mapping.z_mapping, "z_mapping", mapping_axis_enum, TextureMapping::Z); \
\
  static NodeEnum mapping_type_enum; \
  mapping_type_enum.insert("point", TextureMapping::POINT); \
  mapping_type_enum.insert("texture", TextureMapping::TEXTURE); \
  mapping_type_enum.insert("vector", TextureMapping::VECTOR); \
  mapping_type_enum.insert("normal", TextureMapping::NORMAL); \
  SOCKET_ENUM(tex_mapping.type, "Type", mapping_type_enum, TextureMapping::TEXTURE); \
\
  static NodeEnum mapping_projection_enum; \
  mapping_projection_enum.insert("flat", TextureMapping::FLAT); \
  mapping_projection_enum.insert("cube", TextureMapping::CUBE); \
  mapping_projection_enum.insert("tube", TextureMapping::TUBE); \
  mapping_projection_enum.insert("sphere", TextureMapping::SPHERE); \
  SOCKET_ENUM(tex_mapping.projection, "Projection", mapping_projection_enum, TextureMapping::FLAT);

TextureMapping::TextureMapping()
{
}

Transform TextureMapping::compute_transform()
{
  Transform mmat = transform_scale(make_float3(0.0f, 0.0f, 0.0f));

  if (x_mapping != NONE)
    mmat[0][x_mapping - 1] = 1.0f;
  if (y_mapping != NONE)
    mmat[1][y_mapping - 1] = 1.0f;
  if (z_mapping != NONE)
    mmat[2][z_mapping - 1] = 1.0f;

  float3 scale_clamped = scale;

  if (type == TEXTURE || type == NORMAL) {
    /* keep matrix invertible */
    if (fabsf(scale.x) < 1e-5f)
      scale_clamped.x = signf(scale.x) * 1e-5f;
    if (fabsf(scale.y) < 1e-5f)
      scale_clamped.y = signf(scale.y) * 1e-5f;
    if (fabsf(scale.z) < 1e-5f)
      scale_clamped.z = signf(scale.z) * 1e-5f;
  }

  Transform smat = transform_scale(scale_clamped);
  Transform rmat = transform_euler(rotation);
  Transform tmat = transform_translate(translation);

  Transform mat;

  switch (type) {
    case TEXTURE:
      /* inverse transform on texture coordinate gives
       * forward transform on texture */
      mat = tmat * rmat * smat;
      mat = transform_inverse(mat);
      break;
    case POINT:
      /* full transform */
      mat = tmat * rmat * smat;
      break;
    case VECTOR:
      /* no translation for vectors */
      mat = rmat * smat;
      break;
    case NORMAL:
      /* no translation for normals, and inverse transpose */
      mat = rmat * smat;
      mat = transform_transposed_inverse(mat);
      break;
  }

  /* projection last */
  mat = mat * mmat;

  return mat;
}

bool TextureMapping::skip()
{
  if (translation != make_float3(0.0f, 0.0f, 0.0f))
    return false;
  if (rotation != make_float3(0.0f, 0.0f, 0.0f))
    return false;
  if (scale != make_float3(1.0f, 1.0f, 1.0f))
    return false;

  if (x_mapping != X || y_mapping != Y || z_mapping != Z)
    return false;
  if (use_minmax)
    return false;

  return true;
}

void TextureMapping::compile(SVMCompiler &compiler, int offset_in, int offset_out)
{
  compiler.add_node(NODE_TEXTURE_MAPPING, offset_in, offset_out);

  Transform tfm = compute_transform();
  compiler.add_node(tfm.x);
  compiler.add_node(tfm.y);
  compiler.add_node(tfm.z);

  if (use_minmax) {
    compiler.add_node(NODE_MIN_MAX, offset_out, offset_out);
    compiler.add_node(float3_to_float4(min));
    compiler.add_node(float3_to_float4(max));
  }

  if (type == NORMAL) {
    compiler.add_node(NODE_VECTOR_MATH,
                      NODE_VECTOR_MATH_NORMALIZE,
                      compiler.encode_uchar4(offset_out, offset_out, offset_out),
                      compiler.encode_uchar4(SVM_STACK_INVALID, offset_out));
  }
}

/* Convenience function for texture nodes, allocating stack space to output
 * a modified vector and returning its offset */
int TextureMapping::compile_begin(SVMCompiler &compiler, ShaderInput *vector_in)
{
  if (!skip()) {
    int offset_in = compiler.stack_assign(vector_in);
    int offset_out = compiler.stack_find_offset(SocketType::VECTOR);

    compile(compiler, offset_in, offset_out);

    return offset_out;
  }

  return compiler.stack_assign(vector_in);
}

void TextureMapping::compile_end(SVMCompiler &compiler, ShaderInput *vector_in, int vector_offset)
{
  if (!skip()) {
    compiler.stack_clear_offset(vector_in->type(), vector_offset);
  }
}

void TextureMapping::compile(OSLCompiler &compiler)
{
  if (!skip()) {
    compiler.parameter("mapping", compute_transform());
    compiler.parameter("use_mapping", 1);
  }
}

/* Image Texture */

ImageSlotTextureNode::~ImageSlotTextureNode()
{
  if (image_manager) {
    foreach (int slot, slots) {
      if (slot != -1) {
        image_manager->remove_image(slot);
      }
    }
  }
}

void ImageSlotTextureNode::add_image_user() const
{
  /* Increase image user count for new node. */
  foreach (int slot, slots) {
    if (slot != -1) {
      image_manager->add_image_user(slot);
    }
  }
}

NODE_DEFINE(ImageTextureNode)
{
  NodeType *type = NodeType::add("image_texture", create, NodeType::SHADER);

  TEXTURE_MAPPING_DEFINE(ImageTextureNode);

  SOCKET_STRING(filename, "Filename", ustring());
  SOCKET_STRING(colorspace, "Colorspace", u_colorspace_auto);

  static NodeEnum alpha_type_enum;
  alpha_type_enum.insert("auto", IMAGE_ALPHA_AUTO);
  alpha_type_enum.insert("unassociated", IMAGE_ALPHA_UNASSOCIATED);
  alpha_type_enum.insert("associated", IMAGE_ALPHA_ASSOCIATED);
  alpha_type_enum.insert("channel_packed", IMAGE_ALPHA_CHANNEL_PACKED);
  alpha_type_enum.insert("ignore", IMAGE_ALPHA_IGNORE);
  SOCKET_ENUM(alpha_type, "Alpha Type", alpha_type_enum, IMAGE_ALPHA_AUTO);

  static NodeEnum interpolation_enum;
  interpolation_enum.insert("closest", INTERPOLATION_CLOSEST);
  interpolation_enum.insert("linear", INTERPOLATION_LINEAR);
  interpolation_enum.insert("cubic", INTERPOLATION_CUBIC);
  interpolation_enum.insert("smart", INTERPOLATION_SMART);
  SOCKET_ENUM(interpolation, "Interpolation", interpolation_enum, INTERPOLATION_LINEAR);

  static NodeEnum extension_enum;
  extension_enum.insert("periodic", EXTENSION_REPEAT);
  extension_enum.insert("clamp", EXTENSION_EXTEND);
  extension_enum.insert("black", EXTENSION_CLIP);
  SOCKET_ENUM(extension, "Extension", extension_enum, EXTENSION_REPEAT);

  static NodeEnum projection_enum;
  projection_enum.insert("flat", NODE_IMAGE_PROJ_FLAT);
  projection_enum.insert("box", NODE_IMAGE_PROJ_BOX);
  projection_enum.insert("sphere", NODE_IMAGE_PROJ_SPHERE);
  projection_enum.insert("tube", NODE_IMAGE_PROJ_TUBE);
  SOCKET_ENUM(projection, "Projection", projection_enum, NODE_IMAGE_PROJ_FLAT);

  SOCKET_FLOAT(projection_blend, "Projection Blend", 0.0f);

  SOCKET_IN_POINT(vector, "Vector", make_float3(0.0f, 0.0f, 0.0f), SocketType::LINK_TEXTURE_UV);

  SOCKET_OUT_COLOR(color, "Color");
  SOCKET_OUT_FLOAT(alpha, "Alpha");

  return type;
}

ImageTextureNode::ImageTextureNode() : ImageSlotTextureNode(node_type)
{
  is_float = false;
  compress_as_srgb = false;
  colorspace = u_colorspace_raw;
  builtin_data = NULL;
  animated = false;
  tiles.push_back(0);
}

ShaderNode *ImageTextureNode::clone() const
{
<<<<<<< HEAD
  if (image_manager) {
    image_manager->remove_image(
        filename.string(), string(), builtin_data, interpolation, extension, alpha_type, colorspace);
  }
=======
  add_image_user();
  return new ImageTextureNode(*this);
>>>>>>> c7582d7b
}

void ImageTextureNode::simplify_settings(Scene *scene, Shader *shader)
{
  if (!scene->params.background) {
    /* During interactive renders, all tiles are loaded.
     * While we could support updating this when UVs change, that could lead
     * to annoying interruptions when loading images while editing UVs. */
    return;
  }

  ShaderInput *vector_in = input("Vector");
  ustring attribute;
  if (vector_in->link) {
    ShaderNode *node = vector_in->link->parent;
    if (node->type == UVMapNode::node_type) {
      UVMapNode *uvmap = (UVMapNode *)node;
      attribute = uvmap->attribute;
    }
    else if (node->type == TextureCoordinateNode::node_type) {
      if (vector_in->link != node->output("UV")) {
        return;
      }
    }
    else {
      return;
    }
  }

  unordered_set<int> used_tiles;
  foreach (Mesh *mesh, scene->meshes) {
    if (std::find(mesh->used_shaders.begin(), mesh->used_shaders.end(), shader) !=
        mesh->used_shaders.end()) {
      mesh->get_uv_tiles(attribute, used_tiles);
    }
  }

  ccl::vector<int> new_tiles;
  foreach (int tile, tiles) {
    if (used_tiles.count(tile)) {
      new_tiles.push_back(tile);
    }
  }
  tiles.swap(new_tiles);
}

void ImageTextureNode::attributes(Shader *shader, AttributeRequestSet *attributes)
{
#ifdef WITH_PTEX
  /* todo: avoid loading other texture coordinates when using ptex,
   * and hide texture coordinate socket in the UI */
  if (shader->has_surface && string_endswith(filename, ".ptx")) {
    /* ptex */
    attributes->add(ATTR_STD_PTEX_FACE_ID);
    attributes->add(ATTR_STD_PTEX_UV);
  }
#endif

  ShaderNode::attributes(shader, attributes);
}

void ImageTextureNode::compile(SVMCompiler &compiler)
{
  ShaderInput *vector_in = input("Vector");
  ShaderOutput *color_out = output("Color");
  ShaderOutput *alpha_out = output("Alpha");

  image_manager = compiler.image_manager;
<<<<<<< HEAD
  if (is_float == -1) {
    ImageMetaData metadata;
    slot = image_manager->add_image(filename.string(),
                                    string(),
                                    builtin_data,
                                    animated,
                                    0,
                                    interpolation,
                                    extension,
                                    alpha_type,
                                    colorspace,
                                    false,
                                    0.0f,
                                    metadata);
    is_float = metadata.is_float;
    compress_as_srgb = metadata.compress_as_srgb;
    known_colorspace = metadata.colorspace;
=======
  if (slots.size() < tiles.size()) {
    slots.clear();
    slots.reserve(tiles.size());

    bool have_metadata = false;
    foreach (int tile, tiles) {
      string tile_name = filename.string();
      if (tiles.size() > 1) {
        tile_name = string_printf(tile_name.c_str(), 1001 + tile);
      }

      ImageMetaData metadata;
      int slot = image_manager->add_image(tile_name,
                                          builtin_data,
                                          animated,
                                          0,
                                          interpolation,
                                          extension,
                                          alpha_type,
                                          colorspace,
                                          metadata);
      slots.push_back(slot);

      /* We assume that all tiles have the same metadata. */
      if (!have_metadata) {
        is_float = metadata.is_float;
        compress_as_srgb = metadata.compress_as_srgb;
        known_colorspace = metadata.colorspace;
        have_metadata = true;
      }
    }
>>>>>>> c7582d7b
  }

  bool has_image = false;
  foreach (int slot, slots) {
    if (slot != -1) {
      has_image = true;
      break;
    }
  }

  if (has_image) {
    /* If there only is one image (a very common case), we encode it as a negative value. */
    int num_nodes;
    if (slots.size() == 1) {
      num_nodes = -slots[0];
    }
    else {
      num_nodes = divide_up(slots.size(), 2);
    }

    int vector_offset = tex_mapping.compile_begin(compiler, vector_in);
    uint flags = 0;

    if (compress_as_srgb) {
      flags |= NODE_IMAGE_COMPRESS_AS_SRGB;
    }
    if (!alpha_out->links.empty()) {
      const bool unassociate_alpha = !(ColorSpaceManager::colorspace_is_data(colorspace) ||
                                       alpha_type == IMAGE_ALPHA_CHANNEL_PACKED ||
                                       alpha_type == IMAGE_ALPHA_IGNORE);

      if (unassociate_alpha) {
        flags |= NODE_IMAGE_ALPHA_UNASSOCIATE;
      }
    }

    if (projection != NODE_IMAGE_PROJ_BOX) {
      compiler.add_node(NODE_TEX_IMAGE,
                        num_nodes,
                        compiler.encode_uchar4(vector_offset,
                                               compiler.stack_assign_if_linked(color_out),
                                               compiler.stack_assign_if_linked(alpha_out),
                                               flags),
                        projection);
    }
    else {
      compiler.add_node(NODE_TEX_IMAGE_BOX,
                        num_nodes,
                        compiler.encode_uchar4(vector_offset,
                                               compiler.stack_assign_if_linked(color_out),
                                               compiler.stack_assign_if_linked(alpha_out),
                                               flags),
                        __float_as_int(projection_blend));
    }

    if (num_nodes > 0) {
      for (int i = 0; i < num_nodes; i++) {
        int4 node;
        node.x = tiles[2 * i];
        node.y = slots[2 * i];
        if (2 * i + 1 < slots.size()) {
          node.z = tiles[2 * i + 1];
          node.w = slots[2 * i + 1];
        }
        else {
          node.z = -1;
          node.w = -1;
        }
        compiler.add_node(node.x, node.y, node.z, node.w);
      }
    }

    tex_mapping.compile_end(compiler, vector_in, vector_offset);
  }
  else {
    /* image not found */
    if (!color_out->links.empty()) {
      compiler.add_node(NODE_VALUE_V, compiler.stack_assign(color_out));
      compiler.add_node(
          NODE_VALUE_V,
          make_float3(TEX_IMAGE_MISSING_R, TEX_IMAGE_MISSING_G, TEX_IMAGE_MISSING_B));
    }
    if (!alpha_out->links.empty())
      compiler.add_node(
          NODE_VALUE_F, __float_as_int(TEX_IMAGE_MISSING_A), compiler.stack_assign(alpha_out));
  }
}

void ImageTextureNode::compile(OSLCompiler &compiler)
{
  ShaderOutput *alpha_out = output("Alpha");

  tex_mapping.compile(compiler);

  image_manager = compiler.image_manager;
  if (slots.size() == 0) {
    ImageMetaData metadata;
    if (builtin_data == NULL) {
<<<<<<< HEAD
      image_manager->get_image_metadata(filename.string(), string(), NULL, colorspace, metadata);
    }
    else {
      slot = image_manager->add_image(filename.string(),
                                      string(),
                                      builtin_data,
                                      animated,
                                      0,
                                      interpolation,
                                      extension,
                                      alpha_type,
                                      colorspace,
                                      false,
                                      0.0f,
                                      metadata);
=======
      image_manager->get_image_metadata(filename.string(), NULL, colorspace, metadata);
      slots.push_back(-1);
    }
    else {
      /* TODO(lukas): OSL UDIMs */
      int slot = image_manager->add_image(filename.string(),
                                          builtin_data,
                                          animated,
                                          0,
                                          interpolation,
                                          extension,
                                          alpha_type,
                                          colorspace,
                                          metadata);
      slots.push_back(slot);
>>>>>>> c7582d7b
    }
    is_float = metadata.is_float;
    compress_as_srgb = metadata.compress_as_srgb;
    known_colorspace = metadata.colorspace;
  }

  if (slots[0] == -1) {
    compiler.parameter_texture(
        "filename", filename, compress_as_srgb ? u_colorspace_raw : known_colorspace);
  }
  else {
    compiler.parameter_texture("filename", slots[0]);
  }

  const bool unassociate_alpha = !(ColorSpaceManager::colorspace_is_data(colorspace) ||
                                   alpha_type == IMAGE_ALPHA_CHANNEL_PACKED ||
                                   alpha_type == IMAGE_ALPHA_IGNORE);

  compiler.parameter(this, "projection");
  compiler.parameter(this, "projection_blend");
  compiler.parameter("compress_as_srgb", compress_as_srgb);
  compiler.parameter("ignore_alpha", alpha_type == IMAGE_ALPHA_IGNORE);
  compiler.parameter("unassociate_alpha", !alpha_out->links.empty() && unassociate_alpha);
  compiler.parameter("is_float", is_float);
  compiler.parameter(this, "interpolation");
  compiler.parameter(this, "extension");

  compiler.add(this, "node_image_texture");
}

/* Environment Texture */

NODE_DEFINE(EnvironmentTextureNode)
{
  NodeType *type = NodeType::add("environment_texture", create, NodeType::SHADER);

  TEXTURE_MAPPING_DEFINE(EnvironmentTextureNode);

  SOCKET_STRING(filename, "Filename", ustring());
  SOCKET_STRING(colorspace, "Colorspace", u_colorspace_auto);

  static NodeEnum alpha_type_enum;
  alpha_type_enum.insert("auto", IMAGE_ALPHA_AUTO);
  alpha_type_enum.insert("unassociated", IMAGE_ALPHA_UNASSOCIATED);
  alpha_type_enum.insert("associated", IMAGE_ALPHA_ASSOCIATED);
  alpha_type_enum.insert("channel_packed", IMAGE_ALPHA_CHANNEL_PACKED);
  alpha_type_enum.insert("ignore", IMAGE_ALPHA_IGNORE);
  SOCKET_ENUM(alpha_type, "Alpha Type", alpha_type_enum, IMAGE_ALPHA_AUTO);

  static NodeEnum interpolation_enum;
  interpolation_enum.insert("closest", INTERPOLATION_CLOSEST);
  interpolation_enum.insert("linear", INTERPOLATION_LINEAR);
  interpolation_enum.insert("cubic", INTERPOLATION_CUBIC);
  interpolation_enum.insert("smart", INTERPOLATION_SMART);
  SOCKET_ENUM(interpolation, "Interpolation", interpolation_enum, INTERPOLATION_LINEAR);

  static NodeEnum projection_enum;
  projection_enum.insert("equirectangular", NODE_ENVIRONMENT_EQUIRECTANGULAR);
  projection_enum.insert("mirror_ball", NODE_ENVIRONMENT_MIRROR_BALL);
  SOCKET_ENUM(projection, "Projection", projection_enum, NODE_ENVIRONMENT_EQUIRECTANGULAR);

  SOCKET_IN_POINT(vector, "Vector", make_float3(0.0f, 0.0f, 0.0f), SocketType::LINK_POSITION);

  SOCKET_OUT_COLOR(color, "Color");
  SOCKET_OUT_FLOAT(alpha, "Alpha");

  return type;
}

EnvironmentTextureNode::EnvironmentTextureNode() : ImageSlotTextureNode(node_type)
{
  is_float = false;
  compress_as_srgb = false;
  colorspace = u_colorspace_raw;
  builtin_data = NULL;
  animated = false;
}

<<<<<<< HEAD
EnvironmentTextureNode::~EnvironmentTextureNode()
{
  if (image_manager) {
    image_manager->remove_image(
        filename.string(), string(), builtin_data, interpolation, EXTENSION_REPEAT, alpha_type, colorspace);
  }
}

=======
>>>>>>> c7582d7b
ShaderNode *EnvironmentTextureNode::clone() const
{
  add_image_user();
  return new EnvironmentTextureNode(*this);
}

void EnvironmentTextureNode::attributes(Shader *shader, AttributeRequestSet *attributes)
{
#ifdef WITH_PTEX
  if (shader->has_surface && string_endswith(filename, ".ptx")) {
    /* ptex */
    attributes->add(ATTR_STD_PTEX_FACE_ID);
    attributes->add(ATTR_STD_PTEX_UV);
  }
#endif

  ShaderNode::attributes(shader, attributes);
}

void EnvironmentTextureNode::compile(SVMCompiler &compiler)
{
  ShaderInput *vector_in = input("Vector");
  ShaderOutput *color_out = output("Color");
  ShaderOutput *alpha_out = output("Alpha");

  image_manager = compiler.image_manager;
  if (slots.empty()) {
    ImageMetaData metadata;
<<<<<<< HEAD
    slot = image_manager->add_image(filename.string(),
                                    string(),
                                    builtin_data,
                                    animated,
                                    0,
                                    interpolation,
                                    EXTENSION_REPEAT,
                                    alpha_type,
                                    colorspace,
                                    false,
                                    0.0f,
                                    metadata);
=======
    int slot = image_manager->add_image(filename.string(),
                                        builtin_data,
                                        animated,
                                        0,
                                        interpolation,
                                        EXTENSION_REPEAT,
                                        alpha_type,
                                        colorspace,
                                        metadata);
    slots.push_back(slot);
>>>>>>> c7582d7b
    is_float = metadata.is_float;
    compress_as_srgb = metadata.compress_as_srgb;
    known_colorspace = metadata.colorspace;
  }

  if (slots[0] != -1) {
    int vector_offset = tex_mapping.compile_begin(compiler, vector_in);
    uint flags = 0;

    if (compress_as_srgb) {
      flags |= NODE_IMAGE_COMPRESS_AS_SRGB;
    }

    compiler.add_node(NODE_TEX_ENVIRONMENT,
                      slots[0],
                      compiler.encode_uchar4(vector_offset,
                                             compiler.stack_assign_if_linked(color_out),
                                             compiler.stack_assign_if_linked(alpha_out),
                                             flags),
                      projection);

    tex_mapping.compile_end(compiler, vector_in, vector_offset);
  }
  else {
    /* image not found */
    if (!color_out->links.empty()) {
      compiler.add_node(NODE_VALUE_V, compiler.stack_assign(color_out));
      compiler.add_node(
          NODE_VALUE_V,
          make_float3(TEX_IMAGE_MISSING_R, TEX_IMAGE_MISSING_G, TEX_IMAGE_MISSING_B));
    }
    if (!alpha_out->links.empty())
      compiler.add_node(
          NODE_VALUE_F, __float_as_int(TEX_IMAGE_MISSING_A), compiler.stack_assign(alpha_out));
  }
}

void EnvironmentTextureNode::compile(OSLCompiler &compiler)
{
  tex_mapping.compile(compiler);

  /* See comments in ImageTextureNode::compile about support
   * of builtin images.
   */
  image_manager = compiler.image_manager;
  if (slots.empty()) {
    ImageMetaData metadata;
    if (builtin_data == NULL) {
<<<<<<< HEAD
      image_manager->get_image_metadata(filename.string(), string(), NULL, colorspace, metadata);
    }
    else {
      slot = image_manager->add_image(filename.string(),
                                      string(),
                                      builtin_data,
                                      animated,
                                      0,
                                      interpolation,
                                      EXTENSION_REPEAT,
                                      alpha_type,
                                      colorspace,
                                      false,
                                      0.0f,
                                      metadata);
=======
      image_manager->get_image_metadata(filename.string(), NULL, colorspace, metadata);
      slots.push_back(-1);
    }
    else {
      int slot = image_manager->add_image(filename.string(),
                                          builtin_data,
                                          animated,
                                          0,
                                          interpolation,
                                          EXTENSION_REPEAT,
                                          alpha_type,
                                          colorspace,
                                          metadata);
      slots.push_back(slot);
>>>>>>> c7582d7b
    }
    is_float = metadata.is_float;
    compress_as_srgb = metadata.compress_as_srgb;
    known_colorspace = metadata.colorspace;
  }

  if (slots[0] == -1) {
    compiler.parameter_texture(
        "filename", filename, compress_as_srgb ? u_colorspace_raw : known_colorspace);
  }
  else {
    compiler.parameter_texture("filename", slots[0]);
  }

  compiler.parameter(this, "projection");
  compiler.parameter(this, "interpolation");
  compiler.parameter("compress_as_srgb", compress_as_srgb);
  compiler.parameter("ignore_alpha", alpha_type == IMAGE_ALPHA_IGNORE);
  compiler.parameter("is_float", is_float);
  compiler.add(this, "node_environment_texture");
}

/* Sky Texture */

static float2 sky_spherical_coordinates(float3 dir)
{
  return make_float2(acosf(dir.z), atan2f(dir.x, dir.y));
}

typedef struct SunSky {
  /* sun direction in spherical and cartesian */
  float theta, phi;

  /* Parameter */
  float radiance_x, radiance_y, radiance_z;
  float config_x[9], config_y[9], config_z[9];
} SunSky;

/* Preetham model */
static float sky_perez_function(float lam[6], float theta, float gamma)
{
  return (1.0f + lam[0] * expf(lam[1] / cosf(theta))) *
         (1.0f + lam[2] * expf(lam[3] * gamma) + lam[4] * cosf(gamma) * cosf(gamma));
}

static void sky_texture_precompute_old(SunSky *sunsky, float3 dir, float turbidity)
{
  /*
   * We re-use the SunSky struct of the new model, to avoid extra variables
   * zenith_Y/x/y is now radiance_x/y/z
   * perez_Y/x/y is now config_x/y/z
   */

  float2 spherical = sky_spherical_coordinates(dir);
  float theta = spherical.x;
  float phi = spherical.y;

  sunsky->theta = theta;
  sunsky->phi = phi;

  float theta2 = theta * theta;
  float theta3 = theta2 * theta;
  float T = turbidity;
  float T2 = T * T;

  float chi = (4.0f / 9.0f - T / 120.0f) * (M_PI_F - 2.0f * theta);
  sunsky->radiance_x = (4.0453f * T - 4.9710f) * tanf(chi) - 0.2155f * T + 2.4192f;
  sunsky->radiance_x *= 0.06f;

  sunsky->radiance_y = (0.00166f * theta3 - 0.00375f * theta2 + 0.00209f * theta) * T2 +
                       (-0.02903f * theta3 + 0.06377f * theta2 - 0.03202f * theta + 0.00394f) * T +
                       (0.11693f * theta3 - 0.21196f * theta2 + 0.06052f * theta + 0.25886f);

  sunsky->radiance_z = (0.00275f * theta3 - 0.00610f * theta2 + 0.00317f * theta) * T2 +
                       (-0.04214f * theta3 + 0.08970f * theta2 - 0.04153f * theta + 0.00516f) * T +
                       (0.15346f * theta3 - 0.26756f * theta2 + 0.06670f * theta + 0.26688f);

  sunsky->config_x[0] = (0.1787f * T - 1.4630f);
  sunsky->config_x[1] = (-0.3554f * T + 0.4275f);
  sunsky->config_x[2] = (-0.0227f * T + 5.3251f);
  sunsky->config_x[3] = (0.1206f * T - 2.5771f);
  sunsky->config_x[4] = (-0.0670f * T + 0.3703f);

  sunsky->config_y[0] = (-0.0193f * T - 0.2592f);
  sunsky->config_y[1] = (-0.0665f * T + 0.0008f);
  sunsky->config_y[2] = (-0.0004f * T + 0.2125f);
  sunsky->config_y[3] = (-0.0641f * T - 0.8989f);
  sunsky->config_y[4] = (-0.0033f * T + 0.0452f);

  sunsky->config_z[0] = (-0.0167f * T - 0.2608f);
  sunsky->config_z[1] = (-0.0950f * T + 0.0092f);
  sunsky->config_z[2] = (-0.0079f * T + 0.2102f);
  sunsky->config_z[3] = (-0.0441f * T - 1.6537f);
  sunsky->config_z[4] = (-0.0109f * T + 0.0529f);

  /* unused for old sky model */
  for (int i = 5; i < 9; i++) {
    sunsky->config_x[i] = 0.0f;
    sunsky->config_y[i] = 0.0f;
    sunsky->config_z[i] = 0.0f;
  }

  sunsky->radiance_x /= sky_perez_function(sunsky->config_x, 0, theta);
  sunsky->radiance_y /= sky_perez_function(sunsky->config_y, 0, theta);
  sunsky->radiance_z /= sky_perez_function(sunsky->config_z, 0, theta);
}

/* Hosek / Wilkie */
static void sky_texture_precompute_new(SunSky *sunsky,
                                       float3 dir,
                                       float turbidity,
                                       float ground_albedo)
{
  /* Calculate Sun Direction and save coordinates */
  float2 spherical = sky_spherical_coordinates(dir);
  float theta = spherical.x;
  float phi = spherical.y;

  /* Clamp Turbidity */
  turbidity = clamp(turbidity, 0.0f, 10.0f);

  /* Clamp to Horizon */
  theta = clamp(theta, 0.0f, M_PI_2_F);

  sunsky->theta = theta;
  sunsky->phi = phi;

  float solarElevation = M_PI_2_F - theta;

  /* Initialize Sky Model */
  ArHosekSkyModelState *sky_state;
  sky_state = arhosek_xyz_skymodelstate_alloc_init(
      (double)turbidity, (double)ground_albedo, (double)solarElevation);

  /* Copy values from sky_state to SunSky */
  for (int i = 0; i < 9; ++i) {
    sunsky->config_x[i] = (float)sky_state->configs[0][i];
    sunsky->config_y[i] = (float)sky_state->configs[1][i];
    sunsky->config_z[i] = (float)sky_state->configs[2][i];
  }
  sunsky->radiance_x = (float)sky_state->radiances[0];
  sunsky->radiance_y = (float)sky_state->radiances[1];
  sunsky->radiance_z = (float)sky_state->radiances[2];

  /* Free sky_state */
  arhosekskymodelstate_free(sky_state);
}

NODE_DEFINE(SkyTextureNode)
{
  NodeType *type = NodeType::add("sky_texture", create, NodeType::SHADER);

  TEXTURE_MAPPING_DEFINE(SkyTextureNode);

  static NodeEnum type_enum;
  type_enum.insert("preetham", NODE_SKY_OLD);
  type_enum.insert("hosek_wilkie", NODE_SKY_NEW);
  SOCKET_ENUM(type, "Type", type_enum, NODE_SKY_NEW);

  SOCKET_VECTOR(sun_direction, "Sun Direction", make_float3(0.0f, 0.0f, 1.0f));
  SOCKET_FLOAT(turbidity, "Turbidity", 2.2f);
  SOCKET_FLOAT(ground_albedo, "Ground Albedo", 0.3f);

  SOCKET_IN_POINT(
      vector, "Vector", make_float3(0.0f, 0.0f, 0.0f), SocketType::LINK_TEXTURE_GENERATED);

  SOCKET_OUT_COLOR(color, "Color");

  return type;
}

SkyTextureNode::SkyTextureNode() : TextureNode(node_type)
{
}

void SkyTextureNode::compile(SVMCompiler &compiler)
{
  ShaderInput *vector_in = input("Vector");
  ShaderOutput *color_out = output("Color");

  SunSky sunsky;
  if (type == NODE_SKY_OLD)
    sky_texture_precompute_old(&sunsky, sun_direction, turbidity);
  else if (type == NODE_SKY_NEW)
    sky_texture_precompute_new(&sunsky, sun_direction, turbidity, ground_albedo);
  else
    assert(false);

  int vector_offset = tex_mapping.compile_begin(compiler, vector_in);

  compiler.stack_assign(color_out);
  compiler.add_node(NODE_TEX_SKY, vector_offset, compiler.stack_assign(color_out), type);
  compiler.add_node(__float_as_uint(sunsky.phi),
                    __float_as_uint(sunsky.theta),
                    __float_as_uint(sunsky.radiance_x),
                    __float_as_uint(sunsky.radiance_y));
  compiler.add_node(__float_as_uint(sunsky.radiance_z),
                    __float_as_uint(sunsky.config_x[0]),
                    __float_as_uint(sunsky.config_x[1]),
                    __float_as_uint(sunsky.config_x[2]));
  compiler.add_node(__float_as_uint(sunsky.config_x[3]),
                    __float_as_uint(sunsky.config_x[4]),
                    __float_as_uint(sunsky.config_x[5]),
                    __float_as_uint(sunsky.config_x[6]));
  compiler.add_node(__float_as_uint(sunsky.config_x[7]),
                    __float_as_uint(sunsky.config_x[8]),
                    __float_as_uint(sunsky.config_y[0]),
                    __float_as_uint(sunsky.config_y[1]));
  compiler.add_node(__float_as_uint(sunsky.config_y[2]),
                    __float_as_uint(sunsky.config_y[3]),
                    __float_as_uint(sunsky.config_y[4]),
                    __float_as_uint(sunsky.config_y[5]));
  compiler.add_node(__float_as_uint(sunsky.config_y[6]),
                    __float_as_uint(sunsky.config_y[7]),
                    __float_as_uint(sunsky.config_y[8]),
                    __float_as_uint(sunsky.config_z[0]));
  compiler.add_node(__float_as_uint(sunsky.config_z[1]),
                    __float_as_uint(sunsky.config_z[2]),
                    __float_as_uint(sunsky.config_z[3]),
                    __float_as_uint(sunsky.config_z[4]));
  compiler.add_node(__float_as_uint(sunsky.config_z[5]),
                    __float_as_uint(sunsky.config_z[6]),
                    __float_as_uint(sunsky.config_z[7]),
                    __float_as_uint(sunsky.config_z[8]));

  tex_mapping.compile_end(compiler, vector_in, vector_offset);
}

void SkyTextureNode::compile(OSLCompiler &compiler)
{
  tex_mapping.compile(compiler);

  SunSky sunsky;
  if (type == NODE_SKY_OLD)
    sky_texture_precompute_old(&sunsky, sun_direction, turbidity);
  else if (type == NODE_SKY_NEW)
    sky_texture_precompute_new(&sunsky, sun_direction, turbidity, ground_albedo);
  else
    assert(false);

  compiler.parameter(this, "type");
  compiler.parameter("theta", sunsky.theta);
  compiler.parameter("phi", sunsky.phi);
  compiler.parameter_color("radiance",
                           make_float3(sunsky.radiance_x, sunsky.radiance_y, sunsky.radiance_z));
  compiler.parameter_array("config_x", sunsky.config_x, 9);
  compiler.parameter_array("config_y", sunsky.config_y, 9);
  compiler.parameter_array("config_z", sunsky.config_z, 9);
  compiler.add(this, "node_sky_texture");
}

/* Gradient Texture */

NODE_DEFINE(GradientTextureNode)
{
  NodeType *type = NodeType::add("gradient_texture", create, NodeType::SHADER);

  TEXTURE_MAPPING_DEFINE(GradientTextureNode);

  static NodeEnum type_enum;
  type_enum.insert("linear", NODE_BLEND_LINEAR);
  type_enum.insert("quadratic", NODE_BLEND_QUADRATIC);
  type_enum.insert("easing", NODE_BLEND_EASING);
  type_enum.insert("diagonal", NODE_BLEND_DIAGONAL);
  type_enum.insert("radial", NODE_BLEND_RADIAL);
  type_enum.insert("quadratic_sphere", NODE_BLEND_QUADRATIC_SPHERE);
  type_enum.insert("spherical", NODE_BLEND_SPHERICAL);
  SOCKET_ENUM(type, "Type", type_enum, NODE_BLEND_LINEAR);

  SOCKET_IN_POINT(
      vector, "Vector", make_float3(0.0f, 0.0f, 0.0f), SocketType::LINK_TEXTURE_GENERATED);

  SOCKET_OUT_COLOR(color, "Color");
  SOCKET_OUT_FLOAT(fac, "Fac");

  return type;
}

GradientTextureNode::GradientTextureNode() : TextureNode(node_type)
{
}

void GradientTextureNode::compile(SVMCompiler &compiler)
{
  ShaderInput *vector_in = input("Vector");
  ShaderOutput *color_out = output("Color");
  ShaderOutput *fac_out = output("Fac");

  int vector_offset = tex_mapping.compile_begin(compiler, vector_in);

  compiler.add_node(NODE_TEX_GRADIENT,
                    compiler.encode_uchar4(type,
                                           vector_offset,
                                           compiler.stack_assign_if_linked(fac_out),
                                           compiler.stack_assign_if_linked(color_out)));

  tex_mapping.compile_end(compiler, vector_in, vector_offset);
}

void GradientTextureNode::compile(OSLCompiler &compiler)
{
  tex_mapping.compile(compiler);

  compiler.parameter(this, "type");
  compiler.add(this, "node_gradient_texture");
}

/* Noise Texture */

NODE_DEFINE(NoiseTextureNode)
{
  NodeType *type = NodeType::add("noise_texture", create, NodeType::SHADER);

  TEXTURE_MAPPING_DEFINE(NoiseTextureNode);

  static NodeEnum dimensions_enum;
  dimensions_enum.insert("1D", 1);
  dimensions_enum.insert("2D", 2);
  dimensions_enum.insert("3D", 3);
  dimensions_enum.insert("4D", 4);
  SOCKET_ENUM(dimensions, "Dimensions", dimensions_enum, 3);

  SOCKET_IN_POINT(
      vector, "Vector", make_float3(0.0f, 0.0f, 0.0f), SocketType::LINK_TEXTURE_GENERATED);
  SOCKET_IN_FLOAT(w, "W", 0.0f);
  SOCKET_IN_FLOAT(scale, "Scale", 1.0f);
  SOCKET_IN_FLOAT(detail, "Detail", 2.0f);
  SOCKET_IN_FLOAT(distortion, "Distortion", 0.0f);

  SOCKET_OUT_FLOAT(fac, "Fac");
  SOCKET_OUT_COLOR(color, "Color");

  return type;
}

NoiseTextureNode::NoiseTextureNode() : TextureNode(node_type)
{
}

void NoiseTextureNode::compile(SVMCompiler &compiler)
{
  ShaderInput *vector_in = input("Vector");
  ShaderInput *w_in = input("W");
  ShaderInput *scale_in = input("Scale");
  ShaderInput *detail_in = input("Detail");
  ShaderInput *distortion_in = input("Distortion");
  ShaderOutput *fac_out = output("Fac");
  ShaderOutput *color_out = output("Color");

  int vector_stack_offset = tex_mapping.compile_begin(compiler, vector_in);
  int w_stack_offset = compiler.stack_assign_if_linked(w_in);
  int scale_stack_offset = compiler.stack_assign_if_linked(scale_in);
  int detail_stack_offset = compiler.stack_assign_if_linked(detail_in);
  int distortion_stack_offset = compiler.stack_assign_if_linked(distortion_in);
  int fac_stack_offset = compiler.stack_assign_if_linked(fac_out);
  int color_stack_offset = compiler.stack_assign_if_linked(color_out);

  compiler.add_node(
      NODE_TEX_NOISE,
      dimensions,
      compiler.encode_uchar4(
          vector_stack_offset, w_stack_offset, scale_stack_offset, detail_stack_offset),
      compiler.encode_uchar4(distortion_stack_offset, fac_stack_offset, color_stack_offset));
  compiler.add_node(__float_as_int(w),
                    __float_as_int(scale),
                    __float_as_int(detail),
                    __float_as_int(distortion));

  tex_mapping.compile_end(compiler, vector_in, vector_stack_offset);
}

void NoiseTextureNode::compile(OSLCompiler &compiler)
{
  tex_mapping.compile(compiler);
  compiler.parameter(this, "dimensions");
  compiler.add(this, "node_noise_texture");
}

/* Voronoi Texture */

NODE_DEFINE(VoronoiTextureNode)
{
  NodeType *type = NodeType::add("voronoi_texture", create, NodeType::SHADER);

  TEXTURE_MAPPING_DEFINE(VoronoiTextureNode);

  static NodeEnum dimensions_enum;
  dimensions_enum.insert("1D", 1);
  dimensions_enum.insert("2D", 2);
  dimensions_enum.insert("3D", 3);
  dimensions_enum.insert("4D", 4);
  SOCKET_ENUM(dimensions, "Dimensions", dimensions_enum, 3);

  static NodeEnum metric_enum;
  metric_enum.insert("euclidean", NODE_VORONOI_EUCLIDEAN);
  metric_enum.insert("manhattan", NODE_VORONOI_MANHATTAN);
  metric_enum.insert("chebychev", NODE_VORONOI_CHEBYCHEV);
  metric_enum.insert("minkowski", NODE_VORONOI_MINKOWSKI);
  SOCKET_ENUM(metric, "Distance Metric", metric_enum, NODE_VORONOI_EUCLIDEAN);

  static NodeEnum feature_enum;
  feature_enum.insert("f1", NODE_VORONOI_F1);
  feature_enum.insert("f2", NODE_VORONOI_F2);
  feature_enum.insert("smooth_f1", NODE_VORONOI_SMOOTH_F1);
  feature_enum.insert("distance_to_edge", NODE_VORONOI_DISTANCE_TO_EDGE);
  feature_enum.insert("n_sphere_radius", NODE_VORONOI_N_SPHERE_RADIUS);
  SOCKET_ENUM(feature, "Feature", feature_enum, NODE_VORONOI_F1);

  SOCKET_IN_POINT(
      vector, "Vector", make_float3(0.0f, 0.0f, 0.0f), SocketType::LINK_TEXTURE_GENERATED);
  SOCKET_IN_FLOAT(w, "W", 0.0f);
  SOCKET_IN_FLOAT(scale, "Scale", 5.0f);
  SOCKET_IN_FLOAT(smoothness, "Smoothness", 5.0f);
  SOCKET_IN_FLOAT(exponent, "Exponent", 0.5f);
  SOCKET_IN_FLOAT(randomness, "Randomness", 1.0f);

  SOCKET_OUT_FLOAT(distance, "Distance");
  SOCKET_OUT_COLOR(color, "Color");
  SOCKET_OUT_POINT(position, "Position");
  SOCKET_OUT_FLOAT(w, "W");
  SOCKET_OUT_FLOAT(radius, "Radius");

  return type;
}

VoronoiTextureNode::VoronoiTextureNode() : TextureNode(node_type)
{
}

void VoronoiTextureNode::compile(SVMCompiler &compiler)
{
  ShaderInput *vector_in = input("Vector");
  ShaderInput *w_in = input("W");
  ShaderInput *scale_in = input("Scale");
  ShaderInput *smoothness_in = input("Smoothness");
  ShaderInput *exponent_in = input("Exponent");
  ShaderInput *randomness_in = input("Randomness");

  ShaderOutput *distance_out = output("Distance");
  ShaderOutput *color_out = output("Color");
  ShaderOutput *position_out = output("Position");
  ShaderOutput *w_out = output("W");
  ShaderOutput *radius_out = output("Radius");

  int vector_stack_offset = tex_mapping.compile_begin(compiler, vector_in);
  int w_in_stack_offset = compiler.stack_assign_if_linked(w_in);
  int scale_stack_offset = compiler.stack_assign_if_linked(scale_in);
  int smoothness_stack_offset = compiler.stack_assign_if_linked(smoothness_in);
  int exponent_stack_offset = compiler.stack_assign_if_linked(exponent_in);
  int randomness_stack_offset = compiler.stack_assign_if_linked(randomness_in);
  int distance_stack_offset = compiler.stack_assign_if_linked(distance_out);
  int color_stack_offset = compiler.stack_assign_if_linked(color_out);
  int position_stack_offset = compiler.stack_assign_if_linked(position_out);
  int w_out_stack_offset = compiler.stack_assign_if_linked(w_out);
  int radius_stack_offset = compiler.stack_assign_if_linked(radius_out);

  compiler.add_node(NODE_TEX_VORONOI, dimensions, feature, metric);
  compiler.add_node(
      compiler.encode_uchar4(
          vector_stack_offset, w_in_stack_offset, scale_stack_offset, smoothness_stack_offset),
      compiler.encode_uchar4(exponent_stack_offset,
                             randomness_stack_offset,
                             distance_stack_offset,
                             color_stack_offset),
      compiler.encode_uchar4(position_stack_offset, w_out_stack_offset, radius_stack_offset),
      __float_as_int(w));

  compiler.add_node(__float_as_int(scale),
                    __float_as_int(smoothness),
                    __float_as_int(exponent),
                    __float_as_int(randomness));

  tex_mapping.compile_end(compiler, vector_in, vector_stack_offset);
}

void VoronoiTextureNode::compile(OSLCompiler &compiler)
{
  tex_mapping.compile(compiler);

  compiler.parameter(this, "dimensions");
  compiler.parameter(this, "feature");
  compiler.parameter(this, "metric");
  compiler.add(this, "node_voronoi_texture");
}

/* IES Light */

NODE_DEFINE(IESLightNode)
{
  NodeType *type = NodeType::add("ies_light", create, NodeType::SHADER);

  TEXTURE_MAPPING_DEFINE(IESLightNode);

  SOCKET_STRING(ies, "IES", ustring());
  SOCKET_STRING(filename, "File Name", ustring());

  SOCKET_IN_FLOAT(strength, "Strength", 1.0f);
  SOCKET_IN_POINT(
      vector, "Vector", make_float3(0.0f, 0.0f, 0.0f), SocketType::LINK_TEXTURE_NORMAL);

  SOCKET_OUT_FLOAT(fac, "Fac");

  return type;
}

IESLightNode::IESLightNode() : TextureNode(node_type)
{
  light_manager = NULL;
  slot = -1;
}

ShaderNode *IESLightNode::clone() const
{
  IESLightNode *node = new IESLightNode(*this);

  node->light_manager = NULL;
  node->slot = -1;

  return node;
}

IESLightNode::~IESLightNode()
{
  if (light_manager) {
    light_manager->remove_ies(slot);
  }
}

void IESLightNode::get_slot()
{
  assert(light_manager);

  if (slot == -1) {
    if (ies.empty()) {
      slot = light_manager->add_ies_from_file(filename.string());
    }
    else {
      slot = light_manager->add_ies(ies.string());
    }
  }
}

void IESLightNode::compile(SVMCompiler &compiler)
{
  light_manager = compiler.light_manager;
  get_slot();

  ShaderInput *strength_in = input("Strength");
  ShaderInput *vector_in = input("Vector");
  ShaderOutput *fac_out = output("Fac");

  int vector_offset = tex_mapping.compile_begin(compiler, vector_in);

  compiler.add_node(NODE_IES,
                    compiler.encode_uchar4(compiler.stack_assign_if_linked(strength_in),
                                           vector_offset,
                                           compiler.stack_assign(fac_out),
                                           0),
                    slot,
                    __float_as_int(strength));

  tex_mapping.compile_end(compiler, vector_in, vector_offset);
}

void IESLightNode::compile(OSLCompiler &compiler)
{
  light_manager = compiler.light_manager;
  get_slot();

  tex_mapping.compile(compiler);

  compiler.parameter_texture_ies("filename", slot);
  compiler.add(this, "node_ies_light");
}

/* White Noise Texture */

NODE_DEFINE(WhiteNoiseTextureNode)
{
  NodeType *type = NodeType::add("white_noise_texture", create, NodeType::SHADER);

  static NodeEnum dimensions_enum;
  dimensions_enum.insert("1D", 1);
  dimensions_enum.insert("2D", 2);
  dimensions_enum.insert("3D", 3);
  dimensions_enum.insert("4D", 4);
  SOCKET_ENUM(dimensions, "Dimensions", dimensions_enum, 3);

  SOCKET_IN_POINT(vector, "Vector", make_float3(0.0f, 0.0f, 0.0f));
  SOCKET_IN_FLOAT(w, "W", 0.0f);

  SOCKET_OUT_FLOAT(value, "Value");

  return type;
}

WhiteNoiseTextureNode::WhiteNoiseTextureNode() : ShaderNode(node_type)
{
}

void WhiteNoiseTextureNode::compile(SVMCompiler &compiler)
{
  ShaderInput *vector_in = input("Vector");
  ShaderInput *w_in = input("W");
  ShaderOutput *value_out = output("Value");

  int vector_stack_offset = compiler.stack_assign(vector_in);
  int w_stack_offset = compiler.stack_assign(w_in);
  int value_stack_offset = compiler.stack_assign(value_out);

  compiler.add_node(NODE_TEX_WHITE_NOISE,
                    dimensions,
                    compiler.encode_uchar4(vector_stack_offset, w_stack_offset),
                    value_stack_offset);
}

void WhiteNoiseTextureNode::compile(OSLCompiler &compiler)
{
  compiler.parameter(this, "dimensions");
  compiler.add(this, "node_white_noise_texture");
}

/* Musgrave Texture */

NODE_DEFINE(MusgraveTextureNode)
{
  NodeType *type = NodeType::add("musgrave_texture", create, NodeType::SHADER);

  TEXTURE_MAPPING_DEFINE(MusgraveTextureNode);

  static NodeEnum dimensions_enum;
  dimensions_enum.insert("1D", 1);
  dimensions_enum.insert("2D", 2);
  dimensions_enum.insert("3D", 3);
  dimensions_enum.insert("4D", 4);
  SOCKET_ENUM(dimensions, "Dimensions", dimensions_enum, 3);

  static NodeEnum type_enum;
  type_enum.insert("multifractal", NODE_MUSGRAVE_MULTIFRACTAL);
  type_enum.insert("fBM", NODE_MUSGRAVE_FBM);
  type_enum.insert("hybrid_multifractal", NODE_MUSGRAVE_HYBRID_MULTIFRACTAL);
  type_enum.insert("ridged_multifractal", NODE_MUSGRAVE_RIDGED_MULTIFRACTAL);
  type_enum.insert("hetero_terrain", NODE_MUSGRAVE_HETERO_TERRAIN);
  SOCKET_ENUM(type, "Type", type_enum, NODE_MUSGRAVE_FBM);

  SOCKET_IN_POINT(
      vector, "Vector", make_float3(0.0f, 0.0f, 0.0f), SocketType::LINK_TEXTURE_GENERATED);
  SOCKET_IN_FLOAT(w, "W", 0.0f);
  SOCKET_IN_FLOAT(scale, "Scale", 1.0f);
  SOCKET_IN_FLOAT(detail, "Detail", 2.0f);
  SOCKET_IN_FLOAT(dimension, "Dimension", 2.0f);
  SOCKET_IN_FLOAT(lacunarity, "Lacunarity", 1.0f);
  SOCKET_IN_FLOAT(offset, "Offset", 0.0f);
  SOCKET_IN_FLOAT(gain, "Gain", 1.0f);

  SOCKET_OUT_FLOAT(fac, "Fac");

  return type;
}

MusgraveTextureNode::MusgraveTextureNode() : TextureNode(node_type)
{
}

void MusgraveTextureNode::compile(SVMCompiler &compiler)
{
  ShaderInput *vector_in = input("Vector");
  ShaderInput *w_in = input("W");
  ShaderInput *scale_in = input("Scale");
  ShaderInput *detail_in = input("Detail");
  ShaderInput *dimension_in = input("Dimension");
  ShaderInput *lacunarity_in = input("Lacunarity");
  ShaderInput *offset_in = input("Offset");
  ShaderInput *gain_in = input("Gain");
  ShaderOutput *fac_out = output("Fac");

  int vector_stack_offset = tex_mapping.compile_begin(compiler, vector_in);
  int w_stack_offset = compiler.stack_assign_if_linked(w_in);
  int scale_stack_offset = compiler.stack_assign_if_linked(scale_in);
  int detail_stack_offset = compiler.stack_assign_if_linked(detail_in);
  int dimension_stack_offset = compiler.stack_assign_if_linked(dimension_in);
  int lacunarity_stack_offset = compiler.stack_assign_if_linked(lacunarity_in);
  int offset_stack_offset = compiler.stack_assign_if_linked(offset_in);
  int gain_stack_offset = compiler.stack_assign_if_linked(gain_in);
  int fac_stack_offset = compiler.stack_assign(fac_out);

  compiler.add_node(
      NODE_TEX_MUSGRAVE,
      compiler.encode_uchar4(type, dimensions, vector_stack_offset, w_stack_offset),
      compiler.encode_uchar4(scale_stack_offset,
                             detail_stack_offset,
                             dimension_stack_offset,
                             lacunarity_stack_offset),
      compiler.encode_uchar4(offset_stack_offset, gain_stack_offset, fac_stack_offset));
  compiler.add_node(
      __float_as_int(w), __float_as_int(scale), __float_as_int(detail), __float_as_int(dimension));
  compiler.add_node(__float_as_int(lacunarity), __float_as_int(offset), __float_as_int(gain));

  tex_mapping.compile_end(compiler, vector_in, vector_stack_offset);
}

void MusgraveTextureNode::compile(OSLCompiler &compiler)
{
  tex_mapping.compile(compiler);

  compiler.parameter(this, "type");
  compiler.parameter(this, "dimensions");
  compiler.add(this, "node_musgrave_texture");
}

/* Wave Texture */

NODE_DEFINE(WaveTextureNode)
{
  NodeType *type = NodeType::add("wave_texture", create, NodeType::SHADER);

  TEXTURE_MAPPING_DEFINE(WaveTextureNode);

  static NodeEnum type_enum;
  type_enum.insert("bands", NODE_WAVE_BANDS);
  type_enum.insert("rings", NODE_WAVE_RINGS);
  SOCKET_ENUM(type, "Type", type_enum, NODE_WAVE_BANDS);

  static NodeEnum profile_enum;
  profile_enum.insert("sine", NODE_WAVE_PROFILE_SIN);
  profile_enum.insert("saw", NODE_WAVE_PROFILE_SAW);
  SOCKET_ENUM(profile, "Profile", profile_enum, NODE_WAVE_PROFILE_SIN);

  SOCKET_IN_FLOAT(scale, "Scale", 1.0f);
  SOCKET_IN_FLOAT(distortion, "Distortion", 0.0f);
  SOCKET_IN_FLOAT(detail, "Detail", 2.0f);
  SOCKET_IN_FLOAT(detail_scale, "Detail Scale", 0.0f);
  SOCKET_IN_POINT(
      vector, "Vector", make_float3(0.0f, 0.0f, 0.0f), SocketType::LINK_TEXTURE_GENERATED);

  SOCKET_OUT_COLOR(color, "Color");
  SOCKET_OUT_FLOAT(fac, "Fac");

  return type;
}

WaveTextureNode::WaveTextureNode() : TextureNode(node_type)
{
}

void WaveTextureNode::compile(SVMCompiler &compiler)
{
  ShaderInput *scale_in = input("Scale");
  ShaderInput *distortion_in = input("Distortion");
  ShaderInput *dscale_in = input("Detail Scale");
  ShaderInput *detail_in = input("Detail");
  ShaderInput *vector_in = input("Vector");
  ShaderOutput *fac_out = output("Fac");
  ShaderOutput *color_out = output("Color");

  int vector_offset = tex_mapping.compile_begin(compiler, vector_in);

  compiler.add_node(NODE_TEX_WAVE,
                    compiler.encode_uchar4(type,
                                           compiler.stack_assign_if_linked(color_out),
                                           compiler.stack_assign_if_linked(fac_out),
                                           compiler.stack_assign_if_linked(dscale_in)),
                    compiler.encode_uchar4(vector_offset,
                                           compiler.stack_assign_if_linked(scale_in),
                                           compiler.stack_assign_if_linked(detail_in),
                                           compiler.stack_assign_if_linked(distortion_in)),
                    profile);

  compiler.add_node(__float_as_int(scale),
                    __float_as_int(detail),
                    __float_as_int(distortion),
                    __float_as_int(detail_scale));

  tex_mapping.compile_end(compiler, vector_in, vector_offset);
}

void WaveTextureNode::compile(OSLCompiler &compiler)
{
  tex_mapping.compile(compiler);

  compiler.parameter(this, "type");
  compiler.parameter(this, "profile");

  compiler.add(this, "node_wave_texture");
}

/* Magic Texture */

NODE_DEFINE(MagicTextureNode)
{
  NodeType *type = NodeType::add("magic_texture", create, NodeType::SHADER);

  TEXTURE_MAPPING_DEFINE(MagicTextureNode);

  SOCKET_INT(depth, "Depth", 2);

  SOCKET_IN_POINT(
      vector, "Vector", make_float3(0.0f, 0.0f, 0.0f), SocketType::LINK_TEXTURE_GENERATED);
  SOCKET_IN_FLOAT(scale, "Scale", 5.0f);
  SOCKET_IN_FLOAT(distortion, "Distortion", 1.0f);

  SOCKET_OUT_COLOR(color, "Color");
  SOCKET_OUT_FLOAT(fac, "Fac");

  return type;
}

MagicTextureNode::MagicTextureNode() : TextureNode(node_type)
{
}

void MagicTextureNode::compile(SVMCompiler &compiler)
{
  ShaderInput *vector_in = input("Vector");
  ShaderInput *scale_in = input("Scale");
  ShaderInput *distortion_in = input("Distortion");
  ShaderOutput *color_out = output("Color");
  ShaderOutput *fac_out = output("Fac");

  int vector_offset = tex_mapping.compile_begin(compiler, vector_in);

  compiler.add_node(NODE_TEX_MAGIC,
                    compiler.encode_uchar4(depth,
                                           compiler.stack_assign_if_linked(color_out),
                                           compiler.stack_assign_if_linked(fac_out)),
                    compiler.encode_uchar4(vector_offset,
                                           compiler.stack_assign_if_linked(scale_in),
                                           compiler.stack_assign_if_linked(distortion_in)));
  compiler.add_node(__float_as_int(scale), __float_as_int(distortion));

  tex_mapping.compile_end(compiler, vector_in, vector_offset);
}

void MagicTextureNode::compile(OSLCompiler &compiler)
{
  tex_mapping.compile(compiler);

  compiler.parameter(this, "depth");
  compiler.add(this, "node_magic_texture");
}

/* Checker Texture */

NODE_DEFINE(CheckerTextureNode)
{
  NodeType *type = NodeType::add("checker_texture", create, NodeType::SHADER);

  TEXTURE_MAPPING_DEFINE(CheckerTextureNode);

  SOCKET_IN_POINT(
      vector, "Vector", make_float3(0.0f, 0.0f, 0.0f), SocketType::LINK_TEXTURE_GENERATED);
  SOCKET_IN_COLOR(color1, "Color1", make_float3(0.0f, 0.0f, 0.0f));
  SOCKET_IN_COLOR(color2, "Color2", make_float3(0.0f, 0.0f, 0.0f));
  SOCKET_IN_FLOAT(scale, "Scale", 1.0f);

  SOCKET_OUT_COLOR(color, "Color");
  SOCKET_OUT_FLOAT(fac, "Fac");

  return type;
}

CheckerTextureNode::CheckerTextureNode() : TextureNode(node_type)
{
}

void CheckerTextureNode::compile(SVMCompiler &compiler)
{
  ShaderInput *vector_in = input("Vector");
  ShaderInput *color1_in = input("Color1");
  ShaderInput *color2_in = input("Color2");
  ShaderInput *scale_in = input("Scale");

  ShaderOutput *color_out = output("Color");
  ShaderOutput *fac_out = output("Fac");

  int vector_offset = tex_mapping.compile_begin(compiler, vector_in);

  compiler.add_node(NODE_TEX_CHECKER,
                    compiler.encode_uchar4(vector_offset,
                                           compiler.stack_assign(color1_in),
                                           compiler.stack_assign(color2_in),
                                           compiler.stack_assign_if_linked(scale_in)),
                    compiler.encode_uchar4(compiler.stack_assign_if_linked(color_out),
                                           compiler.stack_assign_if_linked(fac_out)),
                    __float_as_int(scale));

  tex_mapping.compile_end(compiler, vector_in, vector_offset);
}

void CheckerTextureNode::compile(OSLCompiler &compiler)
{
  tex_mapping.compile(compiler);

  compiler.add(this, "node_checker_texture");
}

/* Brick Texture */

NODE_DEFINE(BrickTextureNode)
{
  NodeType *type = NodeType::add("brick_texture", create, NodeType::SHADER);

  TEXTURE_MAPPING_DEFINE(BrickTextureNode);

  SOCKET_FLOAT(offset, "Offset", 0.5f);
  SOCKET_INT(offset_frequency, "Offset Frequency", 2);
  SOCKET_FLOAT(squash, "Squash", 1.0f);
  SOCKET_INT(squash_frequency, "Squash Frequency", 2);

  SOCKET_IN_POINT(
      vector, "Vector", make_float3(0.0f, 0.0f, 0.0f), SocketType::LINK_TEXTURE_GENERATED);

  SOCKET_IN_COLOR(color1, "Color1", make_float3(0.0f, 0.0f, 0.0f));
  SOCKET_IN_COLOR(color2, "Color2", make_float3(0.0f, 0.0f, 0.0f));
  SOCKET_IN_COLOR(mortar, "Mortar", make_float3(0.0f, 0.0f, 0.0f));
  SOCKET_IN_FLOAT(scale, "Scale", 5.0f);
  SOCKET_IN_FLOAT(mortar_size, "Mortar Size", 0.02f);
  SOCKET_IN_FLOAT(mortar_smooth, "Mortar Smooth", 0.0f);
  SOCKET_IN_FLOAT(bias, "Bias", 0.0f);
  SOCKET_IN_FLOAT(brick_width, "Brick Width", 0.5f);
  SOCKET_IN_FLOAT(row_height, "Row Height", 0.25f);

  SOCKET_OUT_COLOR(color, "Color");
  SOCKET_OUT_FLOAT(fac, "Fac");

  return type;
}

BrickTextureNode::BrickTextureNode() : TextureNode(node_type)
{
}

void BrickTextureNode::compile(SVMCompiler &compiler)
{
  ShaderInput *vector_in = input("Vector");
  ShaderInput *color1_in = input("Color1");
  ShaderInput *color2_in = input("Color2");
  ShaderInput *mortar_in = input("Mortar");
  ShaderInput *scale_in = input("Scale");
  ShaderInput *mortar_size_in = input("Mortar Size");
  ShaderInput *mortar_smooth_in = input("Mortar Smooth");
  ShaderInput *bias_in = input("Bias");
  ShaderInput *brick_width_in = input("Brick Width");
  ShaderInput *row_height_in = input("Row Height");

  ShaderOutput *color_out = output("Color");
  ShaderOutput *fac_out = output("Fac");

  int vector_offset = tex_mapping.compile_begin(compiler, vector_in);

  compiler.add_node(NODE_TEX_BRICK,
                    compiler.encode_uchar4(vector_offset,
                                           compiler.stack_assign(color1_in),
                                           compiler.stack_assign(color2_in),
                                           compiler.stack_assign(mortar_in)),
                    compiler.encode_uchar4(compiler.stack_assign_if_linked(scale_in),
                                           compiler.stack_assign_if_linked(mortar_size_in),
                                           compiler.stack_assign_if_linked(bias_in),
                                           compiler.stack_assign_if_linked(brick_width_in)),
                    compiler.encode_uchar4(compiler.stack_assign_if_linked(row_height_in),
                                           compiler.stack_assign_if_linked(color_out),
                                           compiler.stack_assign_if_linked(fac_out),
                                           compiler.stack_assign_if_linked(mortar_smooth_in)));

  compiler.add_node(compiler.encode_uchar4(offset_frequency, squash_frequency),
                    __float_as_int(scale),
                    __float_as_int(mortar_size),
                    __float_as_int(bias));

  compiler.add_node(__float_as_int(brick_width),
                    __float_as_int(row_height),
                    __float_as_int(offset),
                    __float_as_int(squash));

  compiler.add_node(
      __float_as_int(mortar_smooth), SVM_STACK_INVALID, SVM_STACK_INVALID, SVM_STACK_INVALID);

  tex_mapping.compile_end(compiler, vector_in, vector_offset);
}

void BrickTextureNode::compile(OSLCompiler &compiler)
{
  tex_mapping.compile(compiler);

  compiler.parameter(this, "offset");
  compiler.parameter(this, "offset_frequency");
  compiler.parameter(this, "squash");
  compiler.parameter(this, "squash_frequency");
  compiler.add(this, "node_brick_texture");
}

/* Point Density Texture */

NODE_DEFINE(PointDensityTextureNode)
{
  NodeType *type = NodeType::add("point_density_texture", create, NodeType::SHADER);

  SOCKET_STRING(filename, "Filename", ustring());

  static NodeEnum space_enum;
  space_enum.insert("object", NODE_TEX_VOXEL_SPACE_OBJECT);
  space_enum.insert("world", NODE_TEX_VOXEL_SPACE_WORLD);
  SOCKET_ENUM(space, "Space", space_enum, NODE_TEX_VOXEL_SPACE_OBJECT);

  static NodeEnum interpolation_enum;
  interpolation_enum.insert("closest", INTERPOLATION_CLOSEST);
  interpolation_enum.insert("linear", INTERPOLATION_LINEAR);
  interpolation_enum.insert("cubic", INTERPOLATION_CUBIC);
  interpolation_enum.insert("smart", INTERPOLATION_SMART);
  SOCKET_ENUM(interpolation, "Interpolation", interpolation_enum, INTERPOLATION_LINEAR);

  SOCKET_TRANSFORM(tfm, "Transform", transform_identity());

  SOCKET_IN_POINT(vector, "Vector", make_float3(0.0f, 0.0f, 0.0f), SocketType::LINK_POSITION);

  SOCKET_OUT_FLOAT(density, "Density");
  SOCKET_OUT_COLOR(color, "Color");

  return type;
}

PointDensityTextureNode::PointDensityTextureNode() : ShaderNode(node_type)
{
  image_manager = NULL;
  slot = -1;
  builtin_data = NULL;
}

PointDensityTextureNode::~PointDensityTextureNode()
{
  if (image_manager) {
    image_manager->remove_image(filename.string(),
                                string(),
                                builtin_data,
                                interpolation,
                                EXTENSION_CLIP,
                                IMAGE_ALPHA_AUTO,
                                ustring());
  }
}

ShaderNode *PointDensityTextureNode::clone() const
{
  /* Increase image user count for new node. We need to ensure to not call
   * add_image again, to work around access of freed data on the Blender
   * side. A better solution should be found to avoid this. */
  if (slot != -1) {
    image_manager->add_image_user(slot);
  }
  return new PointDensityTextureNode(*this);
}

void PointDensityTextureNode::attributes(Shader *shader, AttributeRequestSet *attributes)
{
  if (shader->has_volume)
    attributes->add(ATTR_STD_GENERATED_TRANSFORM);

  ShaderNode::attributes(shader, attributes);
}

void PointDensityTextureNode::add_image()
{
  if (slot == -1) {
    ImageMetaData metadata;
    slot = image_manager->add_image(filename.string(),
                                    string(),
                                    builtin_data,
                                    false,
                                    0,
                                    interpolation,
                                    EXTENSION_CLIP,
                                    IMAGE_ALPHA_AUTO,
                                    u_colorspace_raw,
                                    false,
                                    0.0f,
                                    metadata);
  }
}

void PointDensityTextureNode::compile(SVMCompiler &compiler)
{
  ShaderInput *vector_in = input("Vector");
  ShaderOutput *density_out = output("Density");
  ShaderOutput *color_out = output("Color");

  const bool use_density = !density_out->links.empty();
  const bool use_color = !color_out->links.empty();

  image_manager = compiler.image_manager;

  if (use_density || use_color) {
    add_image();

    if (slot != -1) {
      compiler.stack_assign(vector_in);
      compiler.add_node(NODE_TEX_VOXEL,
                        slot,
                        compiler.encode_uchar4(compiler.stack_assign(vector_in),
                                               compiler.stack_assign_if_linked(density_out),
                                               compiler.stack_assign_if_linked(color_out),
                                               space));
      if (space == NODE_TEX_VOXEL_SPACE_WORLD) {
        compiler.add_node(tfm.x);
        compiler.add_node(tfm.y);
        compiler.add_node(tfm.z);
      }
    }
    else {
      if (use_density) {
        compiler.add_node(NODE_VALUE_F, __float_as_int(0.0f), compiler.stack_assign(density_out));
      }
      if (use_color) {
        compiler.add_node(NODE_VALUE_V, compiler.stack_assign(color_out));
        compiler.add_node(
            NODE_VALUE_V,
            make_float3(TEX_IMAGE_MISSING_R, TEX_IMAGE_MISSING_G, TEX_IMAGE_MISSING_B));
      }
    }
  }
}

void PointDensityTextureNode::compile(OSLCompiler &compiler)
{
  ShaderOutput *density_out = output("Density");
  ShaderOutput *color_out = output("Color");

  const bool use_density = !density_out->links.empty();
  const bool use_color = !color_out->links.empty();

  image_manager = compiler.image_manager;

  if (use_density || use_color) {
    add_image();

    compiler.parameter_texture("filename", slot);
    if (space == NODE_TEX_VOXEL_SPACE_WORLD) {
      compiler.parameter("mapping", tfm);
      compiler.parameter("use_mapping", 1);
    }
    compiler.parameter(this, "interpolation");
    compiler.add(this, "node_voxel_texture");
  }
}

/* Normal */

NODE_DEFINE(NormalNode)
{
  NodeType *type = NodeType::add("normal", create, NodeType::SHADER);

  SOCKET_VECTOR(direction, "direction", make_float3(0.0f, 0.0f, 0.0f));

  SOCKET_IN_NORMAL(normal, "Normal", make_float3(0.0f, 0.0f, 0.0f));

  SOCKET_OUT_NORMAL(normal, "Normal");
  SOCKET_OUT_FLOAT(dot, "Dot");

  return type;
}

NormalNode::NormalNode() : ShaderNode(node_type)
{
}

void NormalNode::compile(SVMCompiler &compiler)
{
  ShaderInput *normal_in = input("Normal");
  ShaderOutput *normal_out = output("Normal");
  ShaderOutput *dot_out = output("Dot");

  compiler.add_node(NODE_NORMAL,
                    compiler.stack_assign(normal_in),
                    compiler.stack_assign(normal_out),
                    compiler.stack_assign(dot_out));
  compiler.add_node(
      __float_as_int(direction.x), __float_as_int(direction.y), __float_as_int(direction.z));
}

void NormalNode::compile(OSLCompiler &compiler)
{
  compiler.parameter(this, "direction");
  compiler.add(this, "node_normal");
}

/* Mapping */

NODE_DEFINE(MappingNode)
{
  NodeType *type = NodeType::add("mapping", create, NodeType::SHADER);

  static NodeEnum type_enum;
  type_enum.insert("point", NODE_MAPPING_TYPE_POINT);
  type_enum.insert("texture", NODE_MAPPING_TYPE_TEXTURE);
  type_enum.insert("vector", NODE_MAPPING_TYPE_VECTOR);
  type_enum.insert("normal", NODE_MAPPING_TYPE_NORMAL);
  SOCKET_ENUM(type, "Type", type_enum, NODE_MAPPING_TYPE_POINT);

  SOCKET_IN_POINT(vector, "Vector", make_float3(0.0f, 0.0f, 0.0f));
  SOCKET_IN_POINT(location, "Location", make_float3(0.0f, 0.0f, 0.0f));
  SOCKET_IN_POINT(rotation, "Rotation", make_float3(0.0f, 0.0f, 0.0f));
  SOCKET_IN_POINT(scale, "Scale", make_float3(1.0f, 1.0f, 1.0f));

  SOCKET_OUT_POINT(vector, "Vector");

  return type;
}

MappingNode::MappingNode() : ShaderNode(node_type)
{
}

void MappingNode::constant_fold(const ConstantFolder &folder)
{
  if (folder.all_inputs_constant()) {
    float3 result = svm_mapping((NodeMappingType)type, vector, location, rotation, scale);
    folder.make_constant(result);
  }
  else {
    folder.fold_mapping((NodeMappingType)type);
  }
}

void MappingNode::compile(SVMCompiler &compiler)
{
  ShaderInput *vector_in = input("Vector");
  ShaderInput *location_in = input("Location");
  ShaderInput *rotation_in = input("Rotation");
  ShaderInput *scale_in = input("Scale");
  ShaderOutput *vector_out = output("Vector");

  int vector_stack_offset = compiler.stack_assign(vector_in);
  int location_stack_offset = compiler.stack_assign(location_in);
  int rotation_stack_offset = compiler.stack_assign(rotation_in);
  int scale_stack_offset = compiler.stack_assign(scale_in);
  int result_stack_offset = compiler.stack_assign(vector_out);

  compiler.add_node(
      NODE_MAPPING,
      type,
      compiler.encode_uchar4(
          vector_stack_offset, location_stack_offset, rotation_stack_offset, scale_stack_offset),
      result_stack_offset);
}

void MappingNode::compile(OSLCompiler &compiler)
{
  compiler.parameter(this, "type");
  compiler.add(this, "node_mapping");
}

/* RGBToBW */

NODE_DEFINE(RGBToBWNode)
{
  NodeType *type = NodeType::add("rgb_to_bw", create, NodeType::SHADER);

  SOCKET_IN_COLOR(color, "Color", make_float3(0.0f, 0.0f, 0.0f));
  SOCKET_OUT_FLOAT(val, "Val");

  return type;
}

RGBToBWNode::RGBToBWNode() : ShaderNode(node_type)
{
}

void RGBToBWNode::constant_fold(const ConstantFolder &folder)
{
  if (folder.all_inputs_constant()) {
    float val = folder.scene->shader_manager->linear_rgb_to_gray(color);
    folder.make_constant(val);
  }
}

void RGBToBWNode::compile(SVMCompiler &compiler)
{
  compiler.add_node(NODE_CONVERT,
                    NODE_CONVERT_CF,
                    compiler.stack_assign(inputs[0]),
                    compiler.stack_assign(outputs[0]));
}

void RGBToBWNode::compile(OSLCompiler &compiler)
{
  compiler.add(this, "node_rgb_to_bw");
}

/* Convert */

const NodeType *ConvertNode::node_types[ConvertNode::MAX_TYPE][ConvertNode::MAX_TYPE];
bool ConvertNode::initialized = ConvertNode::register_types();

Node *ConvertNode::create(const NodeType *type)
{
  return new ConvertNode(type->inputs[0].type, type->outputs[0].type);
}

bool ConvertNode::register_types()
{
  const int num_types = 8;
  SocketType::Type types[num_types] = {SocketType::FLOAT,
                                       SocketType::INT,
                                       SocketType::COLOR,
                                       SocketType::VECTOR,
                                       SocketType::POINT,
                                       SocketType::NORMAL,
                                       SocketType::STRING,
                                       SocketType::CLOSURE};

  for (size_t i = 0; i < num_types; i++) {
    SocketType::Type from = types[i];
    ustring from_name(SocketType::type_name(from));
    ustring from_value_name("value_" + from_name.string());

    for (size_t j = 0; j < num_types; j++) {
      SocketType::Type to = types[j];
      ustring to_name(SocketType::type_name(to));
      ustring to_value_name("value_" + to_name.string());

      string node_name = "convert_" + from_name.string() + "_to_" + to_name.string();
      NodeType *type = NodeType::add(node_name.c_str(), create, NodeType::SHADER);

      type->register_input(from_value_name,
                           from_value_name,
                           from,
                           SOCKET_OFFSETOF(ConvertNode, value_float),
                           SocketType::zero_default_value(),
                           NULL,
                           NULL,
                           SocketType::LINKABLE);
      type->register_output(to_value_name, to_value_name, to);

      assert(from < MAX_TYPE);
      assert(to < MAX_TYPE);

      node_types[from][to] = type;
    }
  }

  return true;
}

ConvertNode::ConvertNode(SocketType::Type from_, SocketType::Type to_, bool autoconvert)
    : ShaderNode(node_types[from_][to_])
{
  from = from_;
  to = to_;

  if (from == to)
    special_type = SHADER_SPECIAL_TYPE_PROXY;
  else if (autoconvert)
    special_type = SHADER_SPECIAL_TYPE_AUTOCONVERT;
}

void ConvertNode::constant_fold(const ConstantFolder &folder)
{
  /* proxy nodes should have been removed at this point */
  assert(special_type != SHADER_SPECIAL_TYPE_PROXY);

  /* TODO(DingTo): conversion from/to int is not supported yet, don't fold in that case */

  if (folder.all_inputs_constant()) {
    if (from == SocketType::FLOAT) {
      if (SocketType::is_float3(to)) {
        folder.make_constant(make_float3(value_float, value_float, value_float));
      }
    }
    else if (SocketType::is_float3(from)) {
      if (to == SocketType::FLOAT) {
        if (from == SocketType::COLOR) {
          /* color to float */
          float val = folder.scene->shader_manager->linear_rgb_to_gray(value_color);
          folder.make_constant(val);
        }
        else {
          /* vector/point/normal to float */
          folder.make_constant(average(value_vector));
        }
      }
      else if (SocketType::is_float3(to)) {
        folder.make_constant(value_color);
      }
    }
  }
  else {
    ShaderInput *in = inputs[0];
    ShaderNode *prev = in->link->parent;

    /* no-op conversion of A to B to A */
    if (prev->type == node_types[to][from]) {
      ShaderInput *prev_in = prev->inputs[0];

      if (SocketType::is_float3(from) && (to == SocketType::FLOAT || SocketType::is_float3(to)) &&
          prev_in->link) {
        folder.bypass(prev_in->link);
      }
    }
  }
}

void ConvertNode::compile(SVMCompiler &compiler)
{
  /* proxy nodes should have been removed at this point */
  assert(special_type != SHADER_SPECIAL_TYPE_PROXY);

  ShaderInput *in = inputs[0];
  ShaderOutput *out = outputs[0];

  if (from == SocketType::FLOAT) {
    if (to == SocketType::INT)
      /* float to int */
      compiler.add_node(
          NODE_CONVERT, NODE_CONVERT_FI, compiler.stack_assign(in), compiler.stack_assign(out));
    else
      /* float to float3 */
      compiler.add_node(
          NODE_CONVERT, NODE_CONVERT_FV, compiler.stack_assign(in), compiler.stack_assign(out));
  }
  else if (from == SocketType::INT) {
    if (to == SocketType::FLOAT)
      /* int to float */
      compiler.add_node(
          NODE_CONVERT, NODE_CONVERT_IF, compiler.stack_assign(in), compiler.stack_assign(out));
    else
      /* int to vector/point/normal */
      compiler.add_node(
          NODE_CONVERT, NODE_CONVERT_IV, compiler.stack_assign(in), compiler.stack_assign(out));
  }
  else if (to == SocketType::FLOAT) {
    if (from == SocketType::COLOR)
      /* color to float */
      compiler.add_node(
          NODE_CONVERT, NODE_CONVERT_CF, compiler.stack_assign(in), compiler.stack_assign(out));
    else
      /* vector/point/normal to float */
      compiler.add_node(
          NODE_CONVERT, NODE_CONVERT_VF, compiler.stack_assign(in), compiler.stack_assign(out));
  }
  else if (to == SocketType::INT) {
    if (from == SocketType::COLOR)
      /* color to int */
      compiler.add_node(
          NODE_CONVERT, NODE_CONVERT_CI, compiler.stack_assign(in), compiler.stack_assign(out));
    else
      /* vector/point/normal to int */
      compiler.add_node(
          NODE_CONVERT, NODE_CONVERT_VI, compiler.stack_assign(in), compiler.stack_assign(out));
  }
  else {
    /* float3 to float3 */
    if (in->link) {
      /* no op in SVM */
      compiler.stack_link(in, out);
    }
    else {
      /* set 0,0,0 value */
      compiler.add_node(NODE_VALUE_V, compiler.stack_assign(out));
      compiler.add_node(NODE_VALUE_V, value_color);
    }
  }
}

void ConvertNode::compile(OSLCompiler &compiler)
{
  /* proxy nodes should have been removed at this point */
  assert(special_type != SHADER_SPECIAL_TYPE_PROXY);

  if (from == SocketType::FLOAT)
    compiler.add(this, "node_convert_from_float");
  else if (from == SocketType::INT)
    compiler.add(this, "node_convert_from_int");
  else if (from == SocketType::COLOR)
    compiler.add(this, "node_convert_from_color");
  else if (from == SocketType::VECTOR)
    compiler.add(this, "node_convert_from_vector");
  else if (from == SocketType::POINT)
    compiler.add(this, "node_convert_from_point");
  else if (from == SocketType::NORMAL)
    compiler.add(this, "node_convert_from_normal");
  else
    assert(0);
}

/* Base type for all closure-type nodes */

BsdfBaseNode::BsdfBaseNode(const NodeType *node_type) : ShaderNode(node_type)
{
  special_type = SHADER_SPECIAL_TYPE_CLOSURE;
}

bool BsdfBaseNode::has_bump()
{
  /* detect if anything is plugged into the normal input besides the default */
  ShaderInput *normal_in = input("Normal");
  return (normal_in && normal_in->link &&
          normal_in->link->parent->special_type != SHADER_SPECIAL_TYPE_GEOMETRY);
}

/* BSDF Closure */

BsdfNode::BsdfNode(const NodeType *node_type) : BsdfBaseNode(node_type)
{
}

void BsdfNode::compile(SVMCompiler &compiler,
                       ShaderInput *param1,
                       ShaderInput *param2,
                       ShaderInput *param3,
                       ShaderInput *param4)
{
  ShaderInput *color_in = input("Color");
  ShaderInput *normal_in = input("Normal");
  ShaderInput *tangent_in = input("Tangent");

  if (color_in->link)
    compiler.add_node(NODE_CLOSURE_WEIGHT, compiler.stack_assign(color_in));
  else
    compiler.add_node(NODE_CLOSURE_SET_WEIGHT, color);

  int normal_offset = (normal_in) ? compiler.stack_assign_if_linked(normal_in) : SVM_STACK_INVALID;
  int tangent_offset = (tangent_in) ? compiler.stack_assign_if_linked(tangent_in) :
                                      SVM_STACK_INVALID;
  int param3_offset = (param3) ? compiler.stack_assign(param3) : SVM_STACK_INVALID;
  int param4_offset = (param4) ? compiler.stack_assign(param4) : SVM_STACK_INVALID;

  compiler.add_node(
      NODE_CLOSURE_BSDF,
      compiler.encode_uchar4(closure,
                             (param1) ? compiler.stack_assign(param1) : SVM_STACK_INVALID,
                             (param2) ? compiler.stack_assign(param2) : SVM_STACK_INVALID,
                             compiler.closure_mix_weight_offset()),
      __float_as_int((param1) ? get_float(param1->socket_type) : 0.0f),
      __float_as_int((param2) ? get_float(param2->socket_type) : 0.0f));

  compiler.add_node(normal_offset, tangent_offset, param3_offset, param4_offset);
}

void BsdfNode::compile(SVMCompiler &compiler)
{
  compile(compiler, NULL, NULL);
}

void BsdfNode::compile(OSLCompiler & /*compiler*/)
{
  assert(0);
}

/* Anisotropic BSDF Closure */

NODE_DEFINE(AnisotropicBsdfNode)
{
  NodeType *type = NodeType::add("anisotropic_bsdf", create, NodeType::SHADER);

  SOCKET_IN_COLOR(color, "Color", make_float3(0.8f, 0.8f, 0.8f));
  SOCKET_IN_NORMAL(normal, "Normal", make_float3(0.0f, 0.0f, 0.0f), SocketType::LINK_NORMAL);
  SOCKET_IN_FLOAT(surface_mix_weight, "SurfaceMixWeight", 0.0f, SocketType::SVM_INTERNAL);

  static NodeEnum distribution_enum;
  distribution_enum.insert("beckmann", CLOSURE_BSDF_MICROFACET_BECKMANN_ANISO_ID);
  distribution_enum.insert("GGX", CLOSURE_BSDF_MICROFACET_GGX_ANISO_ID);
  distribution_enum.insert("Multiscatter GGX", CLOSURE_BSDF_MICROFACET_MULTI_GGX_ANISO_ID);
  distribution_enum.insert("ashikhmin_shirley", CLOSURE_BSDF_ASHIKHMIN_SHIRLEY_ANISO_ID);
  SOCKET_ENUM(
      distribution, "Distribution", distribution_enum, CLOSURE_BSDF_MICROFACET_GGX_ANISO_ID);

  SOCKET_IN_VECTOR(tangent, "Tangent", make_float3(0.0f, 0.0f, 0.0f), SocketType::LINK_TANGENT);

  SOCKET_IN_FLOAT(roughness, "Roughness", 0.5f);
  SOCKET_IN_FLOAT(anisotropy, "Anisotropy", 0.5f);
  SOCKET_IN_FLOAT(rotation, "Rotation", 0.0f);

  SOCKET_OUT_CLOSURE(BSDF, "BSDF");

  return type;
}

AnisotropicBsdfNode::AnisotropicBsdfNode() : BsdfNode(node_type)
{
  closure = CLOSURE_BSDF_MICROFACET_GGX_ANISO_ID;
}

void AnisotropicBsdfNode::attributes(Shader *shader, AttributeRequestSet *attributes)
{
  if (shader->has_surface) {
    ShaderInput *tangent_in = input("Tangent");

    if (!tangent_in->link)
      attributes->add(ATTR_STD_GENERATED);
  }

  ShaderNode::attributes(shader, attributes);
}

void AnisotropicBsdfNode::compile(SVMCompiler &compiler)
{
  closure = distribution;

  if (closure == CLOSURE_BSDF_MICROFACET_MULTI_GGX_ANISO_ID)
    BsdfNode::compile(
        compiler, input("Roughness"), input("Anisotropy"), input("Rotation"), input("Color"));
  else
    BsdfNode::compile(compiler, input("Roughness"), input("Anisotropy"), input("Rotation"));
}

void AnisotropicBsdfNode::compile(OSLCompiler &compiler)
{
  compiler.parameter(this, "distribution");
  compiler.add(this, "node_anisotropic_bsdf");
}

/* Glossy BSDF Closure */

NODE_DEFINE(GlossyBsdfNode)
{
  NodeType *type = NodeType::add("glossy_bsdf", create, NodeType::SHADER);

  SOCKET_IN_COLOR(color, "Color", make_float3(0.8f, 0.8f, 0.8f));
  SOCKET_IN_NORMAL(normal, "Normal", make_float3(0.0f, 0.0f, 0.0f), SocketType::LINK_NORMAL);
  SOCKET_IN_FLOAT(surface_mix_weight, "SurfaceMixWeight", 0.0f, SocketType::SVM_INTERNAL);

  static NodeEnum distribution_enum;
  distribution_enum.insert("sharp", CLOSURE_BSDF_REFLECTION_ID);
  distribution_enum.insert("beckmann", CLOSURE_BSDF_MICROFACET_BECKMANN_ID);
  distribution_enum.insert("GGX", CLOSURE_BSDF_MICROFACET_GGX_ID);
  distribution_enum.insert("ashikhmin_shirley", CLOSURE_BSDF_ASHIKHMIN_SHIRLEY_ID);
  distribution_enum.insert("Multiscatter GGX", CLOSURE_BSDF_MICROFACET_MULTI_GGX_ID);
  SOCKET_ENUM(distribution, "Distribution", distribution_enum, CLOSURE_BSDF_MICROFACET_GGX_ID);
  SOCKET_IN_FLOAT(roughness, "Roughness", 0.5f);

  SOCKET_OUT_CLOSURE(BSDF, "BSDF");

  return type;
}

GlossyBsdfNode::GlossyBsdfNode() : BsdfNode(node_type)
{
  closure = CLOSURE_BSDF_MICROFACET_GGX_ID;
  distribution_orig = NBUILTIN_CLOSURES;
}

void GlossyBsdfNode::simplify_settings(Scene *scene, Shader * /*shader*/)
{
  if (distribution_orig == NBUILTIN_CLOSURES) {
    roughness_orig = roughness;
    distribution_orig = distribution;
  }
  else {
    /* By default we use original values, so we don't worry about restoring
     * defaults later one and can only do override when needed.
     */
    roughness = roughness_orig;
    distribution = distribution_orig;
  }
  Integrator *integrator = scene->integrator;
  ShaderInput *roughness_input = input("Roughness");
  if (integrator->filter_glossy == 0.0f) {
    /* Fallback to Sharp closure for Roughness close to 0.
     * Note: Keep the epsilon in sync with kernel!
     */
    if (!roughness_input->link && roughness <= 1e-4f) {
      VLOG(1) << "Using sharp glossy BSDF.";
      distribution = CLOSURE_BSDF_REFLECTION_ID;
    }
  }
  else {
    /* If filter glossy is used we replace Sharp glossy with GGX so we can
     * benefit from closure blur to remove unwanted noise.
     */
    if (roughness_input->link == NULL && distribution == CLOSURE_BSDF_REFLECTION_ID) {
      VLOG(1) << "Using GGX glossy with filter glossy.";
      distribution = CLOSURE_BSDF_MICROFACET_GGX_ID;
      roughness = 0.0f;
    }
  }
  closure = distribution;
}

bool GlossyBsdfNode::has_integrator_dependency()
{
  ShaderInput *roughness_input = input("Roughness");
  return !roughness_input->link &&
         (distribution == CLOSURE_BSDF_REFLECTION_ID || roughness <= 1e-4f);
}

void GlossyBsdfNode::compile(SVMCompiler &compiler)
{
  closure = distribution;

  if (closure == CLOSURE_BSDF_REFLECTION_ID)
    BsdfNode::compile(compiler, NULL, NULL);
  else if (closure == CLOSURE_BSDF_MICROFACET_MULTI_GGX_ID)
    BsdfNode::compile(compiler, input("Roughness"), NULL, input("Color"));
  else
    BsdfNode::compile(compiler, input("Roughness"), NULL);
}

void GlossyBsdfNode::compile(OSLCompiler &compiler)
{
  compiler.parameter(this, "distribution");
  compiler.add(this, "node_glossy_bsdf");
}

/* Glass BSDF Closure */

NODE_DEFINE(GlassBsdfNode)
{
  NodeType *type = NodeType::add("glass_bsdf", create, NodeType::SHADER);

  SOCKET_IN_COLOR(color, "Color", make_float3(0.8f, 0.8f, 0.8f));
  SOCKET_IN_NORMAL(normal, "Normal", make_float3(0.0f, 0.0f, 0.0f), SocketType::LINK_NORMAL);
  SOCKET_IN_FLOAT(surface_mix_weight, "SurfaceMixWeight", 0.0f, SocketType::SVM_INTERNAL);

  static NodeEnum distribution_enum;
  distribution_enum.insert("sharp", CLOSURE_BSDF_SHARP_GLASS_ID);
  distribution_enum.insert("beckmann", CLOSURE_BSDF_MICROFACET_BECKMANN_GLASS_ID);
  distribution_enum.insert("GGX", CLOSURE_BSDF_MICROFACET_GGX_GLASS_ID);
  distribution_enum.insert("Multiscatter GGX", CLOSURE_BSDF_MICROFACET_MULTI_GGX_GLASS_ID);
  SOCKET_ENUM(
      distribution, "Distribution", distribution_enum, CLOSURE_BSDF_MICROFACET_GGX_GLASS_ID);
  SOCKET_IN_FLOAT(roughness, "Roughness", 0.0f);
  SOCKET_IN_FLOAT(IOR, "IOR", 0.3f);

  SOCKET_OUT_CLOSURE(BSDF, "BSDF");

  return type;
}

GlassBsdfNode::GlassBsdfNode() : BsdfNode(node_type)
{
  closure = CLOSURE_BSDF_SHARP_GLASS_ID;
  distribution_orig = NBUILTIN_CLOSURES;
}

void GlassBsdfNode::simplify_settings(Scene *scene, Shader * /*shader*/)
{
  if (distribution_orig == NBUILTIN_CLOSURES) {
    roughness_orig = roughness;
    distribution_orig = distribution;
  }
  else {
    /* By default we use original values, so we don't worry about restoring
     * defaults later one and can only do override when needed.
     */
    roughness = roughness_orig;
    distribution = distribution_orig;
  }
  Integrator *integrator = scene->integrator;
  ShaderInput *roughness_input = input("Roughness");
  if (integrator->filter_glossy == 0.0f) {
    /* Fallback to Sharp closure for Roughness close to 0.
     * Note: Keep the epsilon in sync with kernel!
     */
    if (!roughness_input->link && roughness <= 1e-4f) {
      VLOG(1) << "Using sharp glass BSDF.";
      distribution = CLOSURE_BSDF_SHARP_GLASS_ID;
    }
  }
  else {
    /* If filter glossy is used we replace Sharp glossy with GGX so we can
     * benefit from closure blur to remove unwanted noise.
     */
    if (roughness_input->link == NULL && distribution == CLOSURE_BSDF_SHARP_GLASS_ID) {
      VLOG(1) << "Using GGX glass with filter glossy.";
      distribution = CLOSURE_BSDF_MICROFACET_GGX_GLASS_ID;
      roughness = 0.0f;
    }
  }
  closure = distribution;
}

bool GlassBsdfNode::has_integrator_dependency()
{
  ShaderInput *roughness_input = input("Roughness");
  return !roughness_input->link &&
         (distribution == CLOSURE_BSDF_SHARP_GLASS_ID || roughness <= 1e-4f);
}

void GlassBsdfNode::compile(SVMCompiler &compiler)
{
  closure = distribution;

  if (closure == CLOSURE_BSDF_SHARP_GLASS_ID)
    BsdfNode::compile(compiler, NULL, input("IOR"));
  else if (closure == CLOSURE_BSDF_MICROFACET_MULTI_GGX_GLASS_ID)
    BsdfNode::compile(compiler, input("Roughness"), input("IOR"), input("Color"));
  else
    BsdfNode::compile(compiler, input("Roughness"), input("IOR"));
}

void GlassBsdfNode::compile(OSLCompiler &compiler)
{
  compiler.parameter(this, "distribution");
  compiler.add(this, "node_glass_bsdf");
}

/* Refraction BSDF Closure */

NODE_DEFINE(RefractionBsdfNode)
{
  NodeType *type = NodeType::add("refraction_bsdf", create, NodeType::SHADER);

  SOCKET_IN_COLOR(color, "Color", make_float3(0.8f, 0.8f, 0.8f));
  SOCKET_IN_NORMAL(normal, "Normal", make_float3(0.0f, 0.0f, 0.0f), SocketType::LINK_NORMAL);
  SOCKET_IN_FLOAT(surface_mix_weight, "SurfaceMixWeight", 0.0f, SocketType::SVM_INTERNAL);

  static NodeEnum distribution_enum;
  distribution_enum.insert("sharp", CLOSURE_BSDF_REFRACTION_ID);
  distribution_enum.insert("beckmann", CLOSURE_BSDF_MICROFACET_BECKMANN_REFRACTION_ID);
  distribution_enum.insert("GGX", CLOSURE_BSDF_MICROFACET_GGX_REFRACTION_ID);
  SOCKET_ENUM(
      distribution, "Distribution", distribution_enum, CLOSURE_BSDF_MICROFACET_GGX_REFRACTION_ID);

  SOCKET_IN_FLOAT(roughness, "Roughness", 0.0f);
  SOCKET_IN_FLOAT(IOR, "IOR", 0.3f);

  SOCKET_OUT_CLOSURE(BSDF, "BSDF");

  return type;
}

RefractionBsdfNode::RefractionBsdfNode() : BsdfNode(node_type)
{
  closure = CLOSURE_BSDF_REFRACTION_ID;
  distribution_orig = NBUILTIN_CLOSURES;
}

void RefractionBsdfNode::simplify_settings(Scene *scene, Shader * /*shader*/)
{
  if (distribution_orig == NBUILTIN_CLOSURES) {
    roughness_orig = roughness;
    distribution_orig = distribution;
  }
  else {
    /* By default we use original values, so we don't worry about restoring
     * defaults later one and can only do override when needed.
     */
    roughness = roughness_orig;
    distribution = distribution_orig;
  }
  Integrator *integrator = scene->integrator;
  ShaderInput *roughness_input = input("Roughness");
  if (integrator->filter_glossy == 0.0f) {
    /* Fallback to Sharp closure for Roughness close to 0.
     * Note: Keep the epsilon in sync with kernel!
     */
    if (!roughness_input->link && roughness <= 1e-4f) {
      VLOG(1) << "Using sharp refraction BSDF.";
      distribution = CLOSURE_BSDF_REFRACTION_ID;
    }
  }
  else {
    /* If filter glossy is used we replace Sharp glossy with GGX so we can
     * benefit from closure blur to remove unwanted noise.
     */
    if (roughness_input->link == NULL && distribution == CLOSURE_BSDF_REFRACTION_ID) {
      VLOG(1) << "Using GGX refraction with filter glossy.";
      distribution = CLOSURE_BSDF_MICROFACET_GGX_REFRACTION_ID;
      roughness = 0.0f;
    }
  }
  closure = distribution;
}

bool RefractionBsdfNode::has_integrator_dependency()
{
  ShaderInput *roughness_input = input("Roughness");
  return !roughness_input->link &&
         (distribution == CLOSURE_BSDF_REFRACTION_ID || roughness <= 1e-4f);
}

void RefractionBsdfNode::compile(SVMCompiler &compiler)
{
  closure = distribution;

  if (closure == CLOSURE_BSDF_REFRACTION_ID)
    BsdfNode::compile(compiler, NULL, input("IOR"));
  else
    BsdfNode::compile(compiler, input("Roughness"), input("IOR"));
}

void RefractionBsdfNode::compile(OSLCompiler &compiler)
{
  compiler.parameter(this, "distribution");
  compiler.add(this, "node_refraction_bsdf");
}

/* Toon BSDF Closure */

NODE_DEFINE(ToonBsdfNode)
{
  NodeType *type = NodeType::add("toon_bsdf", create, NodeType::SHADER);

  SOCKET_IN_COLOR(color, "Color", make_float3(0.8f, 0.8f, 0.8f));
  SOCKET_IN_NORMAL(normal, "Normal", make_float3(0.0f, 0.0f, 0.0f), SocketType::LINK_NORMAL);
  SOCKET_IN_FLOAT(surface_mix_weight, "SurfaceMixWeight", 0.0f, SocketType::SVM_INTERNAL);

  static NodeEnum component_enum;
  component_enum.insert("diffuse", CLOSURE_BSDF_DIFFUSE_TOON_ID);
  component_enum.insert("glossy", CLOSURE_BSDF_GLOSSY_TOON_ID);
  SOCKET_ENUM(component, "Component", component_enum, CLOSURE_BSDF_DIFFUSE_TOON_ID);
  SOCKET_IN_FLOAT(size, "Size", 0.5f);
  SOCKET_IN_FLOAT(smooth, "Smooth", 0.0f);

  SOCKET_OUT_CLOSURE(BSDF, "BSDF");

  return type;
}

ToonBsdfNode::ToonBsdfNode() : BsdfNode(node_type)
{
  closure = CLOSURE_BSDF_DIFFUSE_TOON_ID;
}

void ToonBsdfNode::compile(SVMCompiler &compiler)
{
  closure = component;

  BsdfNode::compile(compiler, input("Size"), input("Smooth"));
}

void ToonBsdfNode::compile(OSLCompiler &compiler)
{
  compiler.parameter(this, "component");
  compiler.add(this, "node_toon_bsdf");
}

/* Velvet BSDF Closure */

NODE_DEFINE(VelvetBsdfNode)
{
  NodeType *type = NodeType::add("velvet_bsdf", create, NodeType::SHADER);

  SOCKET_IN_COLOR(color, "Color", make_float3(0.8f, 0.8f, 0.8f));
  SOCKET_IN_NORMAL(normal, "Normal", make_float3(0.0f, 0.0f, 0.0f), SocketType::LINK_NORMAL);
  SOCKET_IN_FLOAT(surface_mix_weight, "SurfaceMixWeight", 0.0f, SocketType::SVM_INTERNAL);
  SOCKET_IN_FLOAT(sigma, "Sigma", 1.0f);

  SOCKET_OUT_CLOSURE(BSDF, "BSDF");

  return type;
}

VelvetBsdfNode::VelvetBsdfNode() : BsdfNode(node_type)
{
  closure = CLOSURE_BSDF_ASHIKHMIN_VELVET_ID;
}

void VelvetBsdfNode::compile(SVMCompiler &compiler)
{
  BsdfNode::compile(compiler, input("Sigma"), NULL);
}

void VelvetBsdfNode::compile(OSLCompiler &compiler)
{
  compiler.add(this, "node_velvet_bsdf");
}

/* Diffuse BSDF Closure */

NODE_DEFINE(DiffuseBsdfNode)
{
  NodeType *type = NodeType::add("diffuse_bsdf", create, NodeType::SHADER);

  SOCKET_IN_COLOR(color, "Color", make_float3(0.8f, 0.8f, 0.8f));
  SOCKET_IN_NORMAL(normal, "Normal", make_float3(0.0f, 0.0f, 0.0f), SocketType::LINK_NORMAL);
  SOCKET_IN_FLOAT(surface_mix_weight, "SurfaceMixWeight", 0.0f, SocketType::SVM_INTERNAL);
  SOCKET_IN_FLOAT(roughness, "Roughness", 0.0f);

  SOCKET_OUT_CLOSURE(BSDF, "BSDF");

  return type;
}

DiffuseBsdfNode::DiffuseBsdfNode() : BsdfNode(node_type)
{
  closure = CLOSURE_BSDF_DIFFUSE_ID;
}

void DiffuseBsdfNode::compile(SVMCompiler &compiler)
{
  BsdfNode::compile(compiler, input("Roughness"), NULL);
}

void DiffuseBsdfNode::compile(OSLCompiler &compiler)
{
  compiler.add(this, "node_diffuse_bsdf");
}

/* Disney principled BSDF Closure */
NODE_DEFINE(PrincipledBsdfNode)
{
  NodeType *type = NodeType::add("principled_bsdf", create, NodeType::SHADER);

  static NodeEnum distribution_enum;
  distribution_enum.insert("GGX", CLOSURE_BSDF_MICROFACET_GGX_GLASS_ID);
  distribution_enum.insert("Multiscatter GGX", CLOSURE_BSDF_MICROFACET_MULTI_GGX_GLASS_ID);
  SOCKET_ENUM(
      distribution, "Distribution", distribution_enum, CLOSURE_BSDF_MICROFACET_MULTI_GGX_GLASS_ID);

  static NodeEnum subsurface_method_enum;
  subsurface_method_enum.insert("burley", CLOSURE_BSSRDF_PRINCIPLED_ID);
  subsurface_method_enum.insert("random_walk", CLOSURE_BSSRDF_PRINCIPLED_RANDOM_WALK_ID);
  SOCKET_ENUM(subsurface_method,
              "Subsurface Method",
              subsurface_method_enum,
              CLOSURE_BSSRDF_PRINCIPLED_ID);

  SOCKET_IN_COLOR(base_color, "Base Color", make_float3(0.8f, 0.8f, 0.8f));
  SOCKET_IN_COLOR(subsurface_color, "Subsurface Color", make_float3(0.8f, 0.8f, 0.8f));
  SOCKET_IN_FLOAT(metallic, "Metallic", 0.0f);
  SOCKET_IN_FLOAT(subsurface, "Subsurface", 0.0f);
  SOCKET_IN_VECTOR(subsurface_radius, "Subsurface Radius", make_float3(0.1f, 0.1f, 0.1f));
  SOCKET_IN_FLOAT(specular, "Specular", 0.0f);
  SOCKET_IN_FLOAT(roughness, "Roughness", 0.5f);
  SOCKET_IN_FLOAT(specular_tint, "Specular Tint", 0.0f);
  SOCKET_IN_FLOAT(anisotropic, "Anisotropic", 0.0f);
  SOCKET_IN_FLOAT(sheen, "Sheen", 0.0f);
  SOCKET_IN_FLOAT(sheen_tint, "Sheen Tint", 0.0f);
  SOCKET_IN_FLOAT(clearcoat, "Clearcoat", 0.0f);
  SOCKET_IN_FLOAT(clearcoat_roughness, "Clearcoat Roughness", 0.03f);
  SOCKET_IN_FLOAT(ior, "IOR", 0.0f);
  SOCKET_IN_FLOAT(transmission, "Transmission", 0.0f);
  SOCKET_IN_FLOAT(transmission_roughness, "Transmission Roughness", 0.0f);
  SOCKET_IN_FLOAT(anisotropic_rotation, "Anisotropic Rotation", 0.0f);
  SOCKET_IN_COLOR(emission, "Emission", make_float3(0.0f, 0.0f, 0.0f));
  SOCKET_IN_FLOAT(alpha, "Alpha", 1.0f);
  SOCKET_IN_NORMAL(normal, "Normal", make_float3(0.0f, 0.0f, 0.0f), SocketType::LINK_NORMAL);
  SOCKET_IN_NORMAL(clearcoat_normal,
                   "Clearcoat Normal",
                   make_float3(0.0f, 0.0f, 0.0f),
                   SocketType::LINK_NORMAL);
  SOCKET_IN_NORMAL(tangent, "Tangent", make_float3(0.0f, 0.0f, 0.0f), SocketType::LINK_TANGENT);
  SOCKET_IN_FLOAT(surface_mix_weight, "SurfaceMixWeight", 0.0f, SocketType::SVM_INTERNAL);

  SOCKET_OUT_CLOSURE(BSDF, "BSDF");

  return type;
}

PrincipledBsdfNode::PrincipledBsdfNode() : BsdfBaseNode(node_type)
{
  closure = CLOSURE_BSDF_PRINCIPLED_ID;
  distribution = CLOSURE_BSDF_MICROFACET_MULTI_GGX_GLASS_ID;
  distribution_orig = NBUILTIN_CLOSURES;
}

void PrincipledBsdfNode::expand(ShaderGraph *graph)
{
  ShaderOutput *principled_out = output("BSDF");

  ShaderInput *emission_in = input("Emission");
  if (emission_in->link || emission != make_float3(0.0f, 0.0f, 0.0f)) {
    /* Create add closure and emission. */
    AddClosureNode *add = new AddClosureNode();
    EmissionNode *emission_node = new EmissionNode();
    ShaderOutput *new_out = add->output("Closure");

    graph->add(add);
    graph->add(emission_node);

    emission_node->strength = 1.0f;
    graph->relink(emission_in, emission_node->input("Color"));
    graph->relink(principled_out, new_out);
    graph->connect(emission_node->output("Emission"), add->input("Closure1"));
    graph->connect(principled_out, add->input("Closure2"));

    principled_out = new_out;
  }

  ShaderInput *alpha_in = input("Alpha");
  if (alpha_in->link || alpha != 1.0f) {
    /* Create mix and transparent BSDF for alpha transparency. */
    MixClosureNode *mix = new MixClosureNode();
    TransparentBsdfNode *transparent = new TransparentBsdfNode();

    graph->add(mix);
    graph->add(transparent);

    graph->relink(alpha_in, mix->input("Fac"));
    graph->relink(principled_out, mix->output("Closure"));
    graph->connect(transparent->output("BSDF"), mix->input("Closure1"));
    graph->connect(principled_out, mix->input("Closure2"));
  }

  remove_input(emission_in);
  remove_input(alpha_in);
}

bool PrincipledBsdfNode::has_surface_bssrdf()
{
  ShaderInput *subsurface_in = input("Subsurface");
  return (subsurface_in->link != NULL || subsurface > CLOSURE_WEIGHT_CUTOFF);
}

void PrincipledBsdfNode::attributes(Shader *shader, AttributeRequestSet *attributes)
{
  if (shader->has_surface) {
    ShaderInput *tangent_in = input("Tangent");

    if (!tangent_in->link)
      attributes->add(ATTR_STD_GENERATED);
  }

  ShaderNode::attributes(shader, attributes);
}

void PrincipledBsdfNode::compile(SVMCompiler &compiler,
                                 ShaderInput *p_metallic,
                                 ShaderInput *p_subsurface,
                                 ShaderInput *p_subsurface_radius,
                                 ShaderInput *p_specular,
                                 ShaderInput *p_roughness,
                                 ShaderInput *p_specular_tint,
                                 ShaderInput *p_anisotropic,
                                 ShaderInput *p_sheen,
                                 ShaderInput *p_sheen_tint,
                                 ShaderInput *p_clearcoat,
                                 ShaderInput *p_clearcoat_roughness,
                                 ShaderInput *p_ior,
                                 ShaderInput *p_transmission,
                                 ShaderInput *p_anisotropic_rotation,
                                 ShaderInput *p_transmission_roughness)
{
  ShaderInput *base_color_in = input("Base Color");
  ShaderInput *subsurface_color_in = input("Subsurface Color");
  ShaderInput *normal_in = input("Normal");
  ShaderInput *clearcoat_normal_in = input("Clearcoat Normal");
  ShaderInput *tangent_in = input("Tangent");

  float3 weight = make_float3(1.0f, 1.0f, 1.0f);

  compiler.add_node(NODE_CLOSURE_SET_WEIGHT, weight);

  int normal_offset = compiler.stack_assign_if_linked(normal_in);
  int clearcoat_normal_offset = compiler.stack_assign_if_linked(clearcoat_normal_in);
  int tangent_offset = compiler.stack_assign_if_linked(tangent_in);
  int specular_offset = compiler.stack_assign(p_specular);
  int roughness_offset = compiler.stack_assign(p_roughness);
  int specular_tint_offset = compiler.stack_assign(p_specular_tint);
  int anisotropic_offset = compiler.stack_assign(p_anisotropic);
  int sheen_offset = compiler.stack_assign(p_sheen);
  int sheen_tint_offset = compiler.stack_assign(p_sheen_tint);
  int clearcoat_offset = compiler.stack_assign(p_clearcoat);
  int clearcoat_roughness_offset = compiler.stack_assign(p_clearcoat_roughness);
  int ior_offset = compiler.stack_assign(p_ior);
  int transmission_offset = compiler.stack_assign(p_transmission);
  int transmission_roughness_offset = compiler.stack_assign(p_transmission_roughness);
  int anisotropic_rotation_offset = compiler.stack_assign(p_anisotropic_rotation);
  int subsurface_radius_offset = compiler.stack_assign(p_subsurface_radius);

  compiler.add_node(NODE_CLOSURE_BSDF,
                    compiler.encode_uchar4(closure,
                                           compiler.stack_assign(p_metallic),
                                           compiler.stack_assign(p_subsurface),
                                           compiler.closure_mix_weight_offset()),
                    __float_as_int((p_metallic) ? get_float(p_metallic->socket_type) : 0.0f),
                    __float_as_int((p_subsurface) ? get_float(p_subsurface->socket_type) : 0.0f));

  compiler.add_node(
      normal_offset,
      tangent_offset,
      compiler.encode_uchar4(
          specular_offset, roughness_offset, specular_tint_offset, anisotropic_offset),
      compiler.encode_uchar4(
          sheen_offset, sheen_tint_offset, clearcoat_offset, clearcoat_roughness_offset));

  compiler.add_node(compiler.encode_uchar4(ior_offset,
                                           transmission_offset,
                                           anisotropic_rotation_offset,
                                           transmission_roughness_offset),
                    distribution,
                    subsurface_method,
                    SVM_STACK_INVALID);

  float3 bc_default = get_float3(base_color_in->socket_type);

  compiler.add_node(
      ((base_color_in->link) ? compiler.stack_assign(base_color_in) : SVM_STACK_INVALID),
      __float_as_int(bc_default.x),
      __float_as_int(bc_default.y),
      __float_as_int(bc_default.z));

  compiler.add_node(
      clearcoat_normal_offset, subsurface_radius_offset, SVM_STACK_INVALID, SVM_STACK_INVALID);

  float3 ss_default = get_float3(subsurface_color_in->socket_type);

  compiler.add_node(((subsurface_color_in->link) ? compiler.stack_assign(subsurface_color_in) :
                                                   SVM_STACK_INVALID),
                    __float_as_int(ss_default.x),
                    __float_as_int(ss_default.y),
                    __float_as_int(ss_default.z));
}

bool PrincipledBsdfNode::has_integrator_dependency()
{
  ShaderInput *roughness_input = input("Roughness");
  return !roughness_input->link && roughness <= 1e-4f;
}

void PrincipledBsdfNode::compile(SVMCompiler &compiler)
{
  compile(compiler,
          input("Metallic"),
          input("Subsurface"),
          input("Subsurface Radius"),
          input("Specular"),
          input("Roughness"),
          input("Specular Tint"),
          input("Anisotropic"),
          input("Sheen"),
          input("Sheen Tint"),
          input("Clearcoat"),
          input("Clearcoat Roughness"),
          input("IOR"),
          input("Transmission"),
          input("Anisotropic Rotation"),
          input("Transmission Roughness"));
}

void PrincipledBsdfNode::compile(OSLCompiler &compiler)
{
  compiler.parameter(this, "distribution");
  compiler.parameter(this, "subsurface_method");
  compiler.add(this, "node_principled_bsdf");
}

bool PrincipledBsdfNode::has_bssrdf_bump()
{
  return has_surface_bssrdf() && has_bump();
}

/* Translucent BSDF Closure */

NODE_DEFINE(TranslucentBsdfNode)
{
  NodeType *type = NodeType::add("translucent_bsdf", create, NodeType::SHADER);

  SOCKET_IN_COLOR(color, "Color", make_float3(0.8f, 0.8f, 0.8f));
  SOCKET_IN_NORMAL(normal, "Normal", make_float3(0.0f, 0.0f, 0.0f), SocketType::LINK_NORMAL);
  SOCKET_IN_FLOAT(surface_mix_weight, "SurfaceMixWeight", 0.0f, SocketType::SVM_INTERNAL);

  SOCKET_OUT_CLOSURE(BSDF, "BSDF");

  return type;
}

TranslucentBsdfNode::TranslucentBsdfNode() : BsdfNode(node_type)
{
  closure = CLOSURE_BSDF_TRANSLUCENT_ID;
}

void TranslucentBsdfNode::compile(SVMCompiler &compiler)
{
  BsdfNode::compile(compiler, NULL, NULL);
}

void TranslucentBsdfNode::compile(OSLCompiler &compiler)
{
  compiler.add(this, "node_translucent_bsdf");
}

/* Transparent BSDF Closure */

NODE_DEFINE(TransparentBsdfNode)
{
  NodeType *type = NodeType::add("transparent_bsdf", create, NodeType::SHADER);

  SOCKET_IN_COLOR(color, "Color", make_float3(1.0f, 1.0f, 1.0f));
  SOCKET_IN_FLOAT(surface_mix_weight, "SurfaceMixWeight", 0.0f, SocketType::SVM_INTERNAL);

  SOCKET_OUT_CLOSURE(BSDF, "BSDF");

  return type;
}

TransparentBsdfNode::TransparentBsdfNode() : BsdfNode(node_type)
{
  closure = CLOSURE_BSDF_TRANSPARENT_ID;
}

void TransparentBsdfNode::compile(SVMCompiler &compiler)
{
  BsdfNode::compile(compiler, NULL, NULL);
}

void TransparentBsdfNode::compile(OSLCompiler &compiler)
{
  compiler.add(this, "node_transparent_bsdf");
}

/* Subsurface Scattering Closure */

NODE_DEFINE(SubsurfaceScatteringNode)
{
  NodeType *type = NodeType::add("subsurface_scattering", create, NodeType::SHADER);

  SOCKET_IN_COLOR(color, "Color", make_float3(0.8f, 0.8f, 0.8f));
  SOCKET_IN_NORMAL(normal, "Normal", make_float3(0.0f, 0.0f, 0.0f), SocketType::LINK_NORMAL);
  SOCKET_IN_FLOAT(surface_mix_weight, "SurfaceMixWeight", 0.0f, SocketType::SVM_INTERNAL);

  static NodeEnum falloff_enum;
  falloff_enum.insert("cubic", CLOSURE_BSSRDF_CUBIC_ID);
  falloff_enum.insert("gaussian", CLOSURE_BSSRDF_GAUSSIAN_ID);
  falloff_enum.insert("burley", CLOSURE_BSSRDF_BURLEY_ID);
  falloff_enum.insert("random_walk", CLOSURE_BSSRDF_RANDOM_WALK_ID);
  SOCKET_ENUM(falloff, "Falloff", falloff_enum, CLOSURE_BSSRDF_BURLEY_ID);
  SOCKET_IN_FLOAT(scale, "Scale", 0.01f);
  SOCKET_IN_VECTOR(radius, "Radius", make_float3(0.1f, 0.1f, 0.1f));
  SOCKET_IN_FLOAT(sharpness, "Sharpness", 0.0f);
  SOCKET_IN_FLOAT(texture_blur, "Texture Blur", 1.0f);

  SOCKET_OUT_CLOSURE(BSSRDF, "BSSRDF");

  return type;
}

SubsurfaceScatteringNode::SubsurfaceScatteringNode() : BsdfNode(node_type)
{
  closure = falloff;
}

void SubsurfaceScatteringNode::compile(SVMCompiler &compiler)
{
  closure = falloff;
  BsdfNode::compile(
      compiler, input("Scale"), input("Texture Blur"), input("Radius"), input("Sharpness"));
}

void SubsurfaceScatteringNode::compile(OSLCompiler &compiler)
{
  closure = falloff;
  compiler.parameter(this, "falloff");
  compiler.add(this, "node_subsurface_scattering");
}

bool SubsurfaceScatteringNode::has_bssrdf_bump()
{
  /* detect if anything is plugged into the normal input besides the default */
  ShaderInput *normal_in = input("Normal");
  return (normal_in->link &&
          normal_in->link->parent->special_type != SHADER_SPECIAL_TYPE_GEOMETRY);
}

/* Emissive Closure */

NODE_DEFINE(EmissionNode)
{
  NodeType *type = NodeType::add("emission", create, NodeType::SHADER);

  SOCKET_IN_COLOR(color, "Color", make_float3(0.8f, 0.8f, 0.8f));
  SOCKET_IN_FLOAT(strength, "Strength", 10.0f);
  SOCKET_IN_FLOAT(surface_mix_weight, "SurfaceMixWeight", 0.0f, SocketType::SVM_INTERNAL);

  SOCKET_OUT_CLOSURE(emission, "Emission");

  return type;
}

EmissionNode::EmissionNode() : ShaderNode(node_type)
{
}

void EmissionNode::compile(SVMCompiler &compiler)
{
  ShaderInput *color_in = input("Color");
  ShaderInput *strength_in = input("Strength");

  if (color_in->link || strength_in->link) {
    compiler.add_node(
        NODE_EMISSION_WEIGHT, compiler.stack_assign(color_in), compiler.stack_assign(strength_in));
  }
  else
    compiler.add_node(NODE_CLOSURE_SET_WEIGHT, color * strength);

  compiler.add_node(NODE_CLOSURE_EMISSION, compiler.closure_mix_weight_offset());
}

void EmissionNode::compile(OSLCompiler &compiler)
{
  compiler.add(this, "node_emission");
}

void EmissionNode::constant_fold(const ConstantFolder &folder)
{
  ShaderInput *color_in = input("Color");
  ShaderInput *strength_in = input("Strength");

  if ((!color_in->link && color == make_float3(0.0f, 0.0f, 0.0f)) ||
      (!strength_in->link && strength == 0.0f)) {
    folder.discard();
  }
}

/* Background Closure */

NODE_DEFINE(BackgroundNode)
{
  NodeType *type = NodeType::add("background_shader", create, NodeType::SHADER);

  SOCKET_IN_COLOR(color, "Color", make_float3(0.8f, 0.8f, 0.8f));
  SOCKET_IN_FLOAT(strength, "Strength", 1.0f);
  SOCKET_IN_FLOAT(surface_mix_weight, "SurfaceMixWeight", 0.0f, SocketType::SVM_INTERNAL);

  SOCKET_OUT_CLOSURE(background, "Background");

  return type;
}

BackgroundNode::BackgroundNode() : ShaderNode(node_type)
{
}

void BackgroundNode::compile(SVMCompiler &compiler)
{
  ShaderInput *color_in = input("Color");
  ShaderInput *strength_in = input("Strength");

  if (color_in->link || strength_in->link) {
    compiler.add_node(
        NODE_EMISSION_WEIGHT, compiler.stack_assign(color_in), compiler.stack_assign(strength_in));
  }
  else
    compiler.add_node(NODE_CLOSURE_SET_WEIGHT, color * strength);

  compiler.add_node(NODE_CLOSURE_BACKGROUND, compiler.closure_mix_weight_offset());
}

void BackgroundNode::compile(OSLCompiler &compiler)
{
  compiler.add(this, "node_background");
}

void BackgroundNode::constant_fold(const ConstantFolder &folder)
{
  ShaderInput *color_in = input("Color");
  ShaderInput *strength_in = input("Strength");

  if ((!color_in->link && color == make_float3(0.0f, 0.0f, 0.0f)) ||
      (!strength_in->link && strength == 0.0f)) {
    folder.discard();
  }
}

/* Holdout Closure */

NODE_DEFINE(HoldoutNode)
{
  NodeType *type = NodeType::add("holdout", create, NodeType::SHADER);

  SOCKET_IN_FLOAT(surface_mix_weight, "SurfaceMixWeight", 0.0f, SocketType::SVM_INTERNAL);
  SOCKET_IN_FLOAT(volume_mix_weight, "VolumeMixWeight", 0.0f, SocketType::SVM_INTERNAL);

  SOCKET_OUT_CLOSURE(holdout, "Holdout");

  return type;
}

HoldoutNode::HoldoutNode() : ShaderNode(node_type)
{
}

void HoldoutNode::compile(SVMCompiler &compiler)
{
  float3 value = make_float3(1.0f, 1.0f, 1.0f);

  compiler.add_node(NODE_CLOSURE_SET_WEIGHT, value);
  compiler.add_node(NODE_CLOSURE_HOLDOUT, compiler.closure_mix_weight_offset());
}

void HoldoutNode::compile(OSLCompiler &compiler)
{
  compiler.add(this, "node_holdout");
}

/* Ambient Occlusion */

NODE_DEFINE(AmbientOcclusionNode)
{
  NodeType *type = NodeType::add("ambient_occlusion", create, NodeType::SHADER);

  SOCKET_INT(samples, "Samples", 16);

  SOCKET_IN_COLOR(color, "Color", make_float3(1.0f, 1.0f, 1.0f));
  SOCKET_IN_FLOAT(distance, "Distance", 1.0f);
  SOCKET_IN_NORMAL(normal, "Normal", make_float3(0.0f, 0.0f, 0.0f), SocketType::LINK_NORMAL);

  SOCKET_BOOLEAN(inside, "Inside", false);
  SOCKET_BOOLEAN(only_local, "Only Local", false);

  SOCKET_OUT_COLOR(color, "Color");
  SOCKET_OUT_FLOAT(ao, "AO");

  return type;
}

AmbientOcclusionNode::AmbientOcclusionNode() : ShaderNode(node_type)
{
}

void AmbientOcclusionNode::compile(SVMCompiler &compiler)
{
  ShaderInput *color_in = input("Color");
  ShaderInput *distance_in = input("Distance");
  ShaderInput *normal_in = input("Normal");
  ShaderOutput *color_out = output("Color");
  ShaderOutput *ao_out = output("AO");

  int flags = (inside ? NODE_AO_INSIDE : 0) | (only_local ? NODE_AO_ONLY_LOCAL : 0);

  if (!distance_in->link && distance == 0.0f) {
    flags |= NODE_AO_GLOBAL_RADIUS;
  }

  compiler.add_node(NODE_AMBIENT_OCCLUSION,
                    compiler.encode_uchar4(flags,
                                           compiler.stack_assign_if_linked(distance_in),
                                           compiler.stack_assign_if_linked(normal_in),
                                           compiler.stack_assign(ao_out)),
                    compiler.encode_uchar4(compiler.stack_assign(color_in),
                                           compiler.stack_assign(color_out),
                                           samples),
                    __float_as_uint(distance));
}

void AmbientOcclusionNode::compile(OSLCompiler &compiler)
{
  compiler.parameter(this, "samples");
  compiler.parameter(this, "inside");
  compiler.parameter(this, "only_local");
  compiler.add(this, "node_ambient_occlusion");
}

/* Volume Closure */

VolumeNode::VolumeNode(const NodeType *node_type) : ShaderNode(node_type)
{
  closure = CLOSURE_VOLUME_HENYEY_GREENSTEIN_ID;
}

void VolumeNode::compile(SVMCompiler &compiler, ShaderInput *param1, ShaderInput *param2)
{
  ShaderInput *color_in = input("Color");

  if (color_in->link)
    compiler.add_node(NODE_CLOSURE_WEIGHT, compiler.stack_assign(color_in));
  else
    compiler.add_node(NODE_CLOSURE_SET_WEIGHT, color);

  compiler.add_node(
      NODE_CLOSURE_VOLUME,
      compiler.encode_uchar4(closure,
                             (param1) ? compiler.stack_assign(param1) : SVM_STACK_INVALID,
                             (param2) ? compiler.stack_assign(param2) : SVM_STACK_INVALID,
                             compiler.closure_mix_weight_offset()),
      __float_as_int((param1) ? get_float(param1->socket_type) : 0.0f),
      __float_as_int((param2) ? get_float(param2->socket_type) : 0.0f));
}

void VolumeNode::compile(SVMCompiler &compiler)
{
  compile(compiler, NULL, NULL);
}

void VolumeNode::compile(OSLCompiler & /*compiler*/)
{
  assert(0);
}

/* Absorption Volume Closure */

NODE_DEFINE(AbsorptionVolumeNode)
{
  NodeType *type = NodeType::add("absorption_volume", create, NodeType::SHADER);

  SOCKET_IN_COLOR(color, "Color", make_float3(0.8f, 0.8f, 0.8f));
  SOCKET_IN_FLOAT(density, "Density", 1.0f);
  SOCKET_IN_FLOAT(volume_mix_weight, "VolumeMixWeight", 0.0f, SocketType::SVM_INTERNAL);

  SOCKET_OUT_CLOSURE(volume, "Volume");

  return type;
}

AbsorptionVolumeNode::AbsorptionVolumeNode() : VolumeNode(node_type)
{
  closure = CLOSURE_VOLUME_ABSORPTION_ID;
}

void AbsorptionVolumeNode::compile(SVMCompiler &compiler)
{
  VolumeNode::compile(compiler, input("Density"), NULL);
}

void AbsorptionVolumeNode::compile(OSLCompiler &compiler)
{
  compiler.add(this, "node_absorption_volume");
}

/* Scatter Volume Closure */

NODE_DEFINE(ScatterVolumeNode)
{
  NodeType *type = NodeType::add("scatter_volume", create, NodeType::SHADER);

  SOCKET_IN_COLOR(color, "Color", make_float3(0.8f, 0.8f, 0.8f));
  SOCKET_IN_FLOAT(density, "Density", 1.0f);
  SOCKET_IN_FLOAT(anisotropy, "Anisotropy", 0.0f);
  SOCKET_IN_FLOAT(volume_mix_weight, "VolumeMixWeight", 0.0f, SocketType::SVM_INTERNAL);

  SOCKET_OUT_CLOSURE(volume, "Volume");

  return type;
}

ScatterVolumeNode::ScatterVolumeNode() : VolumeNode(node_type)
{
  closure = CLOSURE_VOLUME_HENYEY_GREENSTEIN_ID;
}

void ScatterVolumeNode::compile(SVMCompiler &compiler)
{
  VolumeNode::compile(compiler, input("Density"), input("Anisotropy"));
}

void ScatterVolumeNode::compile(OSLCompiler &compiler)
{
  compiler.add(this, "node_scatter_volume");
}

/* Principled Volume Closure */

NODE_DEFINE(PrincipledVolumeNode)
{
  NodeType *type = NodeType::add("principled_volume", create, NodeType::SHADER);

  SOCKET_IN_STRING(density_attribute, "Density Attribute", ustring());
  SOCKET_IN_STRING(color_attribute, "Color Attribute", ustring());
  SOCKET_IN_STRING(temperature_attribute, "Temperature Attribute", ustring());

  SOCKET_IN_COLOR(color, "Color", make_float3(0.5f, 0.5f, 0.5f));
  SOCKET_IN_FLOAT(density, "Density", 1.0f);
  SOCKET_IN_FLOAT(anisotropy, "Anisotropy", 0.0f);
  SOCKET_IN_COLOR(absorption_color, "Absorption Color", make_float3(0.0f, 0.0f, 0.0f));
  SOCKET_IN_FLOAT(emission_strength, "Emission Strength", 0.0f);
  SOCKET_IN_COLOR(emission_color, "Emission Color", make_float3(1.0f, 1.0f, 1.0f));
  SOCKET_IN_FLOAT(blackbody_intensity, "Blackbody Intensity", 0.0f);
  SOCKET_IN_COLOR(blackbody_tint, "Blackbody Tint", make_float3(1.0f, 1.0f, 1.0f));
  SOCKET_IN_FLOAT(temperature, "Temperature", 1500.0f);
  SOCKET_IN_FLOAT(volume_mix_weight, "VolumeMixWeight", 0.0f, SocketType::SVM_INTERNAL);

  SOCKET_OUT_CLOSURE(volume, "Volume");

  return type;
}

PrincipledVolumeNode::PrincipledVolumeNode() : VolumeNode(node_type)
{
  closure = CLOSURE_VOLUME_HENYEY_GREENSTEIN_ID;
}

void PrincipledVolumeNode::attributes(Shader *shader, AttributeRequestSet *attributes)
{
  if (shader->has_volume) {
    ShaderInput *density_in = input("Density");
    ShaderInput *blackbody_in = input("Blackbody Intensity");

    if (density_in->link || density > 0.0f) {
      attributes->add_standard(density_attribute);
      attributes->add_standard(color_attribute);
    }

    if (blackbody_in->link || blackbody_intensity > 0.0f) {
      attributes->add_standard(temperature_attribute);
    }

    attributes->add(ATTR_STD_GENERATED_TRANSFORM);
  }

  ShaderNode::attributes(shader, attributes);
}

void PrincipledVolumeNode::compile(SVMCompiler &compiler)
{
  ShaderInput *color_in = input("Color");
  ShaderInput *density_in = input("Density");
  ShaderInput *anisotropy_in = input("Anisotropy");
  ShaderInput *absorption_color_in = input("Absorption Color");
  ShaderInput *emission_in = input("Emission Strength");
  ShaderInput *emission_color_in = input("Emission Color");
  ShaderInput *blackbody_in = input("Blackbody Intensity");
  ShaderInput *blackbody_tint_in = input("Blackbody Tint");
  ShaderInput *temperature_in = input("Temperature");

  if (color_in->link)
    compiler.add_node(NODE_CLOSURE_WEIGHT, compiler.stack_assign(color_in));
  else
    compiler.add_node(NODE_CLOSURE_SET_WEIGHT, color);

  compiler.add_node(NODE_PRINCIPLED_VOLUME,
                    compiler.encode_uchar4(compiler.stack_assign_if_linked(density_in),
                                           compiler.stack_assign_if_linked(anisotropy_in),
                                           compiler.stack_assign(absorption_color_in),
                                           compiler.closure_mix_weight_offset()),
                    compiler.encode_uchar4(compiler.stack_assign_if_linked(emission_in),
                                           compiler.stack_assign(emission_color_in),
                                           compiler.stack_assign_if_linked(blackbody_in),
                                           compiler.stack_assign(temperature_in)),
                    compiler.stack_assign(blackbody_tint_in));

  int attr_density = compiler.attribute_standard(density_attribute);
  int attr_color = compiler.attribute_standard(color_attribute);
  int attr_temperature = compiler.attribute_standard(temperature_attribute);

  compiler.add_node(__float_as_int(density),
                    __float_as_int(anisotropy),
                    __float_as_int(emission_strength),
                    __float_as_int(blackbody_intensity));

  compiler.add_node(attr_density, attr_color, attr_temperature);
}

void PrincipledVolumeNode::compile(OSLCompiler &compiler)
{
  if (Attribute::name_standard(density_attribute.c_str())) {
    density_attribute = ustring("geom:" + density_attribute.string());
  }
  if (Attribute::name_standard(color_attribute.c_str())) {
    color_attribute = ustring("geom:" + color_attribute.string());
  }
  if (Attribute::name_standard(temperature_attribute.c_str())) {
    temperature_attribute = ustring("geom:" + temperature_attribute.string());
  }

  compiler.add(this, "node_principled_volume");
}

/* Principled Hair BSDF Closure */

NODE_DEFINE(PrincipledHairBsdfNode)
{
  NodeType *type = NodeType::add("principled_hair_bsdf", create, NodeType::SHADER);

  /* Color parametrization specified as enum. */
  static NodeEnum parametrization_enum;
  parametrization_enum.insert("Direct coloring", NODE_PRINCIPLED_HAIR_REFLECTANCE);
  parametrization_enum.insert("Melanin concentration", NODE_PRINCIPLED_HAIR_PIGMENT_CONCENTRATION);
  parametrization_enum.insert("Absorption coefficient", NODE_PRINCIPLED_HAIR_DIRECT_ABSORPTION);
  SOCKET_ENUM(
      parametrization, "Parametrization", parametrization_enum, NODE_PRINCIPLED_HAIR_REFLECTANCE);

  /* Initialize sockets to their default values. */
  SOCKET_IN_COLOR(color, "Color", make_float3(0.017513f, 0.005763f, 0.002059f));
  SOCKET_IN_FLOAT(melanin, "Melanin", 0.8f);
  SOCKET_IN_FLOAT(melanin_redness, "Melanin Redness", 1.0f);
  SOCKET_IN_COLOR(tint, "Tint", make_float3(1.f, 1.f, 1.f));
  SOCKET_IN_VECTOR(absorption_coefficient,
                   "Absorption Coefficient",
                   make_float3(0.245531f, 0.52f, 1.365f),
                   SocketType::VECTOR);

  SOCKET_IN_FLOAT(offset, "Offset", 2.f * M_PI_F / 180.f);
  SOCKET_IN_FLOAT(roughness, "Roughness", 0.3f);
  SOCKET_IN_FLOAT(radial_roughness, "Radial Roughness", 0.3f);
  SOCKET_IN_FLOAT(coat, "Coat", 0.0f);
  SOCKET_IN_FLOAT(ior, "IOR", 1.55f);

  SOCKET_IN_FLOAT(random_roughness, "Random Roughness", 0.0f);
  SOCKET_IN_FLOAT(random_color, "Random Color", 0.0f);
  SOCKET_IN_FLOAT(random, "Random", 0.0f);

  SOCKET_IN_NORMAL(normal, "Normal", make_float3(0.0f, 0.0f, 0.0f), SocketType::LINK_NORMAL);
  SOCKET_IN_FLOAT(surface_mix_weight, "SurfaceMixWeight", 0.0f, SocketType::SVM_INTERNAL);

  SOCKET_OUT_CLOSURE(BSDF, "BSDF");

  return type;
}

PrincipledHairBsdfNode::PrincipledHairBsdfNode() : BsdfBaseNode(node_type)
{
  closure = CLOSURE_BSDF_HAIR_PRINCIPLED_ID;
}

/* Enable retrieving Hair Info -> Random if Random isn't linked. */
void PrincipledHairBsdfNode::attributes(Shader *shader, AttributeRequestSet *attributes)
{
  if (!input("Random")->link) {
    attributes->add(ATTR_STD_CURVE_RANDOM);
  }
  ShaderNode::attributes(shader, attributes);
}

/* Prepares the input data for the SVM shader. */
void PrincipledHairBsdfNode::compile(SVMCompiler &compiler)
{
  compiler.add_node(NODE_CLOSURE_SET_WEIGHT, make_float3(1.0f, 1.0f, 1.0f));

  ShaderInput *roughness_in = input("Roughness");
  ShaderInput *radial_roughness_in = input("Radial Roughness");
  ShaderInput *random_roughness_in = input("Random Roughness");
  ShaderInput *offset_in = input("Offset");
  ShaderInput *coat_in = input("Coat");
  ShaderInput *ior_in = input("IOR");
  ShaderInput *melanin_in = input("Melanin");
  ShaderInput *melanin_redness_in = input("Melanin Redness");
  ShaderInput *random_color_in = input("Random Color");

  int color_ofs = compiler.stack_assign(input("Color"));
  int tint_ofs = compiler.stack_assign(input("Tint"));
  int absorption_coefficient_ofs = compiler.stack_assign(input("Absorption Coefficient"));

  ShaderInput *random_in = input("Random");
  int attr_random = random_in->link ? SVM_STACK_INVALID :
                                      compiler.attribute(ATTR_STD_CURVE_RANDOM);

  /* Encode all parameters into data nodes. */
  compiler.add_node(NODE_CLOSURE_BSDF,
                    /* Socket IDs can be packed 4 at a time into a single data packet */
                    compiler.encode_uchar4(closure,
                                           compiler.stack_assign_if_linked(roughness_in),
                                           compiler.stack_assign_if_linked(radial_roughness_in),
                                           compiler.closure_mix_weight_offset()),
                    /* The rest are stored as unsigned integers */
                    __float_as_uint(roughness),
                    __float_as_uint(radial_roughness));

  compiler.add_node(compiler.stack_assign_if_linked(input("Normal")),
                    compiler.encode_uchar4(compiler.stack_assign_if_linked(offset_in),
                                           compiler.stack_assign_if_linked(ior_in),
                                           color_ofs,
                                           parametrization),
                    __float_as_uint(offset),
                    __float_as_uint(ior));

  compiler.add_node(compiler.encode_uchar4(compiler.stack_assign_if_linked(coat_in),
                                           compiler.stack_assign_if_linked(melanin_in),
                                           compiler.stack_assign_if_linked(melanin_redness_in),
                                           absorption_coefficient_ofs),
                    __float_as_uint(coat),
                    __float_as_uint(melanin),
                    __float_as_uint(melanin_redness));

  compiler.add_node(compiler.encode_uchar4(tint_ofs,
                                           compiler.stack_assign_if_linked(random_in),
                                           compiler.stack_assign_if_linked(random_color_in),
                                           compiler.stack_assign_if_linked(random_roughness_in)),
                    __float_as_uint(random),
                    __float_as_uint(random_color),
                    __float_as_uint(random_roughness));

  compiler.add_node(
      compiler.encode_uchar4(
          SVM_STACK_INVALID, SVM_STACK_INVALID, SVM_STACK_INVALID, SVM_STACK_INVALID),
      attr_random,
      SVM_STACK_INVALID,
      SVM_STACK_INVALID);
}

/* Prepares the input data for the OSL shader. */
void PrincipledHairBsdfNode::compile(OSLCompiler &compiler)
{
  compiler.parameter(this, "parametrization");
  compiler.add(this, "node_principled_hair_bsdf");
}

/* Hair BSDF Closure */

NODE_DEFINE(HairBsdfNode)
{
  NodeType *type = NodeType::add("hair_bsdf", create, NodeType::SHADER);

  SOCKET_IN_COLOR(color, "Color", make_float3(0.8f, 0.8f, 0.8f));
  SOCKET_IN_NORMAL(normal, "Normal", make_float3(0.0f, 0.0f, 0.0f), SocketType::LINK_NORMAL);
  SOCKET_IN_FLOAT(surface_mix_weight, "SurfaceMixWeight", 0.0f, SocketType::SVM_INTERNAL);

  static NodeEnum component_enum;
  component_enum.insert("reflection", CLOSURE_BSDF_HAIR_REFLECTION_ID);
  component_enum.insert("transmission", CLOSURE_BSDF_HAIR_TRANSMISSION_ID);
  SOCKET_ENUM(component, "Component", component_enum, CLOSURE_BSDF_HAIR_REFLECTION_ID);
  SOCKET_IN_FLOAT(offset, "Offset", 0.0f);
  SOCKET_IN_FLOAT(roughness_u, "RoughnessU", 0.2f);
  SOCKET_IN_FLOAT(roughness_v, "RoughnessV", 0.2f);
  SOCKET_IN_VECTOR(tangent, "Tangent", make_float3(0.0f, 0.0f, 0.0f));

  SOCKET_OUT_CLOSURE(BSDF, "BSDF");

  return type;
}

HairBsdfNode::HairBsdfNode() : BsdfNode(node_type)
{
  closure = CLOSURE_BSDF_HAIR_REFLECTION_ID;
}

void HairBsdfNode::compile(SVMCompiler &compiler)
{
  closure = component;

  BsdfNode::compile(compiler, input("RoughnessU"), input("RoughnessV"), input("Offset"));
}

void HairBsdfNode::compile(OSLCompiler &compiler)
{
  compiler.parameter(this, "component");
  compiler.add(this, "node_hair_bsdf");
}

/* Geometry */

NODE_DEFINE(GeometryNode)
{
  NodeType *type = NodeType::add("geometry", create, NodeType::SHADER);

  SOCKET_IN_NORMAL(normal_osl,
                   "NormalIn",
                   make_float3(0.0f, 0.0f, 0.0f),
                   SocketType::LINK_NORMAL | SocketType::OSL_INTERNAL);

  SOCKET_OUT_POINT(position, "Position");
  SOCKET_OUT_NORMAL(normal, "Normal");
  SOCKET_OUT_NORMAL(tangent, "Tangent");
  SOCKET_OUT_NORMAL(true_normal, "True Normal");
  SOCKET_OUT_VECTOR(incoming, "Incoming");
  SOCKET_OUT_POINT(parametric, "Parametric");
  SOCKET_OUT_FLOAT(backfacing, "Backfacing");
  SOCKET_OUT_FLOAT(pointiness, "Pointiness");

  return type;
}

GeometryNode::GeometryNode() : ShaderNode(node_type)
{
  special_type = SHADER_SPECIAL_TYPE_GEOMETRY;
}

void GeometryNode::attributes(Shader *shader, AttributeRequestSet *attributes)
{
  if (shader->has_surface) {
    if (!output("Tangent")->links.empty()) {
      attributes->add(ATTR_STD_GENERATED);
    }
    if (!output("Pointiness")->links.empty()) {
      attributes->add(ATTR_STD_POINTINESS);
    }
  }

  ShaderNode::attributes(shader, attributes);
}

void GeometryNode::compile(SVMCompiler &compiler)
{
  ShaderOutput *out;
  ShaderNodeType geom_node = NODE_GEOMETRY;
  ShaderNodeType attr_node = NODE_ATTR;

  if (bump == SHADER_BUMP_DX) {
    geom_node = NODE_GEOMETRY_BUMP_DX;
    attr_node = NODE_ATTR_BUMP_DX;
  }
  else if (bump == SHADER_BUMP_DY) {
    geom_node = NODE_GEOMETRY_BUMP_DY;
    attr_node = NODE_ATTR_BUMP_DY;
  }

  out = output("Position");
  if (!out->links.empty()) {
    compiler.add_node(geom_node, NODE_GEOM_P, compiler.stack_assign(out));
  }

  out = output("Normal");
  if (!out->links.empty()) {
    compiler.add_node(geom_node, NODE_GEOM_N, compiler.stack_assign(out));
  }

  out = output("Tangent");
  if (!out->links.empty()) {
    compiler.add_node(geom_node, NODE_GEOM_T, compiler.stack_assign(out));
  }

  out = output("True Normal");
  if (!out->links.empty()) {
    compiler.add_node(geom_node, NODE_GEOM_Ng, compiler.stack_assign(out));
  }

  out = output("Incoming");
  if (!out->links.empty()) {
    compiler.add_node(geom_node, NODE_GEOM_I, compiler.stack_assign(out));
  }

  out = output("Parametric");
  if (!out->links.empty()) {
    compiler.add_node(geom_node, NODE_GEOM_uv, compiler.stack_assign(out));
  }

  out = output("Backfacing");
  if (!out->links.empty()) {
    compiler.add_node(NODE_LIGHT_PATH, NODE_LP_backfacing, compiler.stack_assign(out));
  }

  out = output("Pointiness");
  if (!out->links.empty()) {
    if (compiler.output_type() != SHADER_TYPE_VOLUME) {
      compiler.add_node(
          attr_node, ATTR_STD_POINTINESS, compiler.stack_assign(out), NODE_ATTR_FLOAT);
    }
    else {
      compiler.add_node(NODE_VALUE_F, __float_as_int(0.0f), compiler.stack_assign(out));
    }
  }
}

void GeometryNode::compile(OSLCompiler &compiler)
{
  if (bump == SHADER_BUMP_DX)
    compiler.parameter("bump_offset", "dx");
  else if (bump == SHADER_BUMP_DY)
    compiler.parameter("bump_offset", "dy");
  else
    compiler.parameter("bump_offset", "center");

  compiler.add(this, "node_geometry");
}

int GeometryNode::get_group()
{
  ShaderOutput *out;
  int result = ShaderNode::get_group();

  /* Backfacing uses NODE_LIGHT_PATH */
  out = output("Backfacing");
  if (!out->links.empty()) {
    result = max(result, NODE_GROUP_LEVEL_1);
  }

  return result;
}

/* TextureCoordinate */

NODE_DEFINE(TextureCoordinateNode)
{
  NodeType *type = NodeType::add("texture_coordinate", create, NodeType::SHADER);

  SOCKET_BOOLEAN(from_dupli, "From Dupli", false);
  SOCKET_BOOLEAN(use_transform, "Use Transform", false);
  SOCKET_TRANSFORM(ob_tfm, "Object Transform", transform_identity());

  SOCKET_IN_NORMAL(normal_osl,
                   "NormalIn",
                   make_float3(0.0f, 0.0f, 0.0f),
                   SocketType::LINK_NORMAL | SocketType::OSL_INTERNAL);

  SOCKET_OUT_POINT(generated, "Generated");
  SOCKET_OUT_NORMAL(normal, "Normal");
  SOCKET_OUT_POINT(UV, "UV");
  SOCKET_OUT_POINT(object, "Object");
  SOCKET_OUT_POINT(camera, "Camera");
  SOCKET_OUT_POINT(window, "Window");
  SOCKET_OUT_NORMAL(reflection, "Reflection");

  return type;
}

TextureCoordinateNode::TextureCoordinateNode() : ShaderNode(node_type)
{
}

void TextureCoordinateNode::attributes(Shader *shader, AttributeRequestSet *attributes)
{
  if (shader->has_surface) {
    if (!from_dupli) {
      if (!output("Generated")->links.empty())
        attributes->add(ATTR_STD_GENERATED);
      if (!output("UV")->links.empty())
        attributes->add(ATTR_STD_UV);
    }
  }

  if (shader->has_volume) {
    if (!from_dupli) {
      if (!output("Generated")->links.empty()) {
        attributes->add(ATTR_STD_GENERATED_TRANSFORM);
      }
    }
  }

  ShaderNode::attributes(shader, attributes);
}

void TextureCoordinateNode::compile(SVMCompiler &compiler)
{
  ShaderOutput *out;
  ShaderNodeType texco_node = NODE_TEX_COORD;
  ShaderNodeType attr_node = NODE_ATTR;
  ShaderNodeType geom_node = NODE_GEOMETRY;

  if (bump == SHADER_BUMP_DX) {
    texco_node = NODE_TEX_COORD_BUMP_DX;
    attr_node = NODE_ATTR_BUMP_DX;
    geom_node = NODE_GEOMETRY_BUMP_DX;
  }
  else if (bump == SHADER_BUMP_DY) {
    texco_node = NODE_TEX_COORD_BUMP_DY;
    attr_node = NODE_ATTR_BUMP_DY;
    geom_node = NODE_GEOMETRY_BUMP_DY;
  }

  out = output("Generated");
  if (!out->links.empty()) {
    if (compiler.background) {
      compiler.add_node(geom_node, NODE_GEOM_P, compiler.stack_assign(out));
    }
    else {
      if (from_dupli) {
        compiler.add_node(texco_node, NODE_TEXCO_DUPLI_GENERATED, compiler.stack_assign(out));
      }
      else if (compiler.output_type() == SHADER_TYPE_VOLUME) {
        compiler.add_node(texco_node, NODE_TEXCO_VOLUME_GENERATED, compiler.stack_assign(out));
      }
      else {
        int attr = compiler.attribute(ATTR_STD_GENERATED);
        compiler.add_node(attr_node, attr, compiler.stack_assign(out), NODE_ATTR_FLOAT3);
      }
    }
  }

  out = output("Normal");
  if (!out->links.empty()) {
    compiler.add_node(texco_node, NODE_TEXCO_NORMAL, compiler.stack_assign(out));
  }

  out = output("UV");
  if (!out->links.empty()) {
    if (from_dupli) {
      compiler.add_node(texco_node, NODE_TEXCO_DUPLI_UV, compiler.stack_assign(out));
    }
    else {
      int attr = compiler.attribute(ATTR_STD_UV);
      compiler.add_node(attr_node, attr, compiler.stack_assign(out), NODE_ATTR_FLOAT3);
    }
  }

  out = output("Object");
  if (!out->links.empty()) {
    compiler.add_node(texco_node, NODE_TEXCO_OBJECT, compiler.stack_assign(out), use_transform);
    if (use_transform) {
      Transform ob_itfm = transform_inverse(ob_tfm);
      compiler.add_node(ob_itfm.x);
      compiler.add_node(ob_itfm.y);
      compiler.add_node(ob_itfm.z);
    }
  }

  out = output("Camera");
  if (!out->links.empty()) {
    compiler.add_node(texco_node, NODE_TEXCO_CAMERA, compiler.stack_assign(out));
  }

  out = output("Window");
  if (!out->links.empty()) {
    compiler.add_node(texco_node, NODE_TEXCO_WINDOW, compiler.stack_assign(out));
  }

  out = output("Reflection");
  if (!out->links.empty()) {
    if (compiler.background) {
      compiler.add_node(geom_node, NODE_GEOM_I, compiler.stack_assign(out));
    }
    else {
      compiler.add_node(texco_node, NODE_TEXCO_REFLECTION, compiler.stack_assign(out));
    }
  }
}

void TextureCoordinateNode::compile(OSLCompiler &compiler)
{
  if (bump == SHADER_BUMP_DX)
    compiler.parameter("bump_offset", "dx");
  else if (bump == SHADER_BUMP_DY)
    compiler.parameter("bump_offset", "dy");
  else
    compiler.parameter("bump_offset", "center");

  if (compiler.background)
    compiler.parameter("is_background", true);
  if (compiler.output_type() == SHADER_TYPE_VOLUME)
    compiler.parameter("is_volume", true);
  compiler.parameter(this, "use_transform");
  Transform ob_itfm = transform_inverse(ob_tfm);
  compiler.parameter("object_itfm", ob_itfm);

  compiler.parameter(this, "from_dupli");

  compiler.add(this, "node_texture_coordinate");
}

/* UV Map */

NODE_DEFINE(UVMapNode)
{
  NodeType *type = NodeType::add("uvmap", create, NodeType::SHADER);

  SOCKET_STRING(attribute, "attribute", ustring());
  SOCKET_IN_BOOLEAN(from_dupli, "from dupli", false);

  SOCKET_OUT_POINT(UV, "UV");

  return type;
}

UVMapNode::UVMapNode() : ShaderNode(node_type)
{
}

void UVMapNode::attributes(Shader *shader, AttributeRequestSet *attributes)
{
  if (shader->has_surface) {
    if (!from_dupli) {
      if (!output("UV")->links.empty()) {
        if (attribute != "")
          attributes->add(attribute);
        else
          attributes->add(ATTR_STD_UV);
      }
    }
  }

  ShaderNode::attributes(shader, attributes);
}

void UVMapNode::compile(SVMCompiler &compiler)
{
  ShaderOutput *out = output("UV");
  ShaderNodeType texco_node = NODE_TEX_COORD;
  ShaderNodeType attr_node = NODE_ATTR;
  int attr;

  if (bump == SHADER_BUMP_DX) {
    texco_node = NODE_TEX_COORD_BUMP_DX;
    attr_node = NODE_ATTR_BUMP_DX;
  }
  else if (bump == SHADER_BUMP_DY) {
    texco_node = NODE_TEX_COORD_BUMP_DY;
    attr_node = NODE_ATTR_BUMP_DY;
  }

  if (!out->links.empty()) {
    if (from_dupli) {
      compiler.add_node(texco_node, NODE_TEXCO_DUPLI_UV, compiler.stack_assign(out));
    }
    else {
      if (attribute != "")
        attr = compiler.attribute(attribute);
      else
        attr = compiler.attribute(ATTR_STD_UV);

      compiler.add_node(attr_node, attr, compiler.stack_assign(out), NODE_ATTR_FLOAT3);
    }
  }
}

void UVMapNode::compile(OSLCompiler &compiler)
{
  if (bump == SHADER_BUMP_DX)
    compiler.parameter("bump_offset", "dx");
  else if (bump == SHADER_BUMP_DY)
    compiler.parameter("bump_offset", "dy");
  else
    compiler.parameter("bump_offset", "center");

  compiler.parameter(this, "from_dupli");
  compiler.parameter(this, "attribute");
  compiler.add(this, "node_uv_map");
}

/* Light Path */

NODE_DEFINE(LightPathNode)
{
  NodeType *type = NodeType::add("light_path", create, NodeType::SHADER);

  SOCKET_OUT_FLOAT(is_camera_ray, "Is Camera Ray");
  SOCKET_OUT_FLOAT(is_shadow_ray, "Is Shadow Ray");
  SOCKET_OUT_FLOAT(is_diffuse_ray, "Is Diffuse Ray");
  SOCKET_OUT_FLOAT(is_glossy_ray, "Is Glossy Ray");
  SOCKET_OUT_FLOAT(is_singular_ray, "Is Singular Ray");
  SOCKET_OUT_FLOAT(is_reflection_ray, "Is Reflection Ray");
  SOCKET_OUT_FLOAT(is_transmission_ray, "Is Transmission Ray");
  SOCKET_OUT_FLOAT(is_volume_scatter_ray, "Is Volume Scatter Ray");
  SOCKET_OUT_FLOAT(ray_length, "Ray Length");
  SOCKET_OUT_FLOAT(ray_depth, "Ray Depth");
  SOCKET_OUT_FLOAT(diffuse_depth, "Diffuse Depth");
  SOCKET_OUT_FLOAT(glossy_depth, "Glossy Depth");
  SOCKET_OUT_FLOAT(transparent_depth, "Transparent Depth");
  SOCKET_OUT_FLOAT(transmission_depth, "Transmission Depth");

  return type;
}

LightPathNode::LightPathNode() : ShaderNode(node_type)
{
}

void LightPathNode::compile(SVMCompiler &compiler)
{
  ShaderOutput *out;

  out = output("Is Camera Ray");
  if (!out->links.empty()) {
    compiler.add_node(NODE_LIGHT_PATH, NODE_LP_camera, compiler.stack_assign(out));
  }

  out = output("Is Shadow Ray");
  if (!out->links.empty()) {
    compiler.add_node(NODE_LIGHT_PATH, NODE_LP_shadow, compiler.stack_assign(out));
  }

  out = output("Is Diffuse Ray");
  if (!out->links.empty()) {
    compiler.add_node(NODE_LIGHT_PATH, NODE_LP_diffuse, compiler.stack_assign(out));
  }

  out = output("Is Glossy Ray");
  if (!out->links.empty()) {
    compiler.add_node(NODE_LIGHT_PATH, NODE_LP_glossy, compiler.stack_assign(out));
  }

  out = output("Is Singular Ray");
  if (!out->links.empty()) {
    compiler.add_node(NODE_LIGHT_PATH, NODE_LP_singular, compiler.stack_assign(out));
  }

  out = output("Is Reflection Ray");
  if (!out->links.empty()) {
    compiler.add_node(NODE_LIGHT_PATH, NODE_LP_reflection, compiler.stack_assign(out));
  }

  out = output("Is Transmission Ray");
  if (!out->links.empty()) {
    compiler.add_node(NODE_LIGHT_PATH, NODE_LP_transmission, compiler.stack_assign(out));
  }

  out = output("Is Volume Scatter Ray");
  if (!out->links.empty()) {
    compiler.add_node(NODE_LIGHT_PATH, NODE_LP_volume_scatter, compiler.stack_assign(out));
  }

  out = output("Ray Length");
  if (!out->links.empty()) {
    compiler.add_node(NODE_LIGHT_PATH, NODE_LP_ray_length, compiler.stack_assign(out));
  }

  out = output("Ray Depth");
  if (!out->links.empty()) {
    compiler.add_node(NODE_LIGHT_PATH, NODE_LP_ray_depth, compiler.stack_assign(out));
  }

  out = output("Diffuse Depth");
  if (!out->links.empty()) {
    compiler.add_node(NODE_LIGHT_PATH, NODE_LP_ray_diffuse, compiler.stack_assign(out));
  }

  out = output("Glossy Depth");
  if (!out->links.empty()) {
    compiler.add_node(NODE_LIGHT_PATH, NODE_LP_ray_glossy, compiler.stack_assign(out));
  }

  out = output("Transparent Depth");
  if (!out->links.empty()) {
    compiler.add_node(NODE_LIGHT_PATH, NODE_LP_ray_transparent, compiler.stack_assign(out));
  }

  out = output("Transmission Depth");
  if (!out->links.empty()) {
    compiler.add_node(NODE_LIGHT_PATH, NODE_LP_ray_transmission, compiler.stack_assign(out));
  }
}

void LightPathNode::compile(OSLCompiler &compiler)
{
  compiler.add(this, "node_light_path");
}

/* Light Falloff */

NODE_DEFINE(LightFalloffNode)
{
  NodeType *type = NodeType::add("light_falloff", create, NodeType::SHADER);

  SOCKET_IN_FLOAT(strength, "Strength", 100.0f);
  SOCKET_IN_FLOAT(smooth, "Smooth", 0.0f);

  SOCKET_OUT_FLOAT(quadratic, "Quadratic");
  SOCKET_OUT_FLOAT(linear, "Linear");
  SOCKET_OUT_FLOAT(constant, "Constant");

  return type;
}

LightFalloffNode::LightFalloffNode() : ShaderNode(node_type)
{
}

void LightFalloffNode::compile(SVMCompiler &compiler)
{
  ShaderInput *strength_in = input("Strength");
  ShaderInput *smooth_in = input("Smooth");

  ShaderOutput *out = output("Quadratic");
  if (!out->links.empty()) {
    compiler.add_node(NODE_LIGHT_FALLOFF,
                      NODE_LIGHT_FALLOFF_QUADRATIC,
                      compiler.encode_uchar4(compiler.stack_assign(strength_in),
                                             compiler.stack_assign(smooth_in),
                                             compiler.stack_assign(out)));
  }

  out = output("Linear");
  if (!out->links.empty()) {
    compiler.add_node(NODE_LIGHT_FALLOFF,
                      NODE_LIGHT_FALLOFF_LINEAR,
                      compiler.encode_uchar4(compiler.stack_assign(strength_in),
                                             compiler.stack_assign(smooth_in),
                                             compiler.stack_assign(out)));
  }

  out = output("Constant");
  if (!out->links.empty()) {
    compiler.add_node(NODE_LIGHT_FALLOFF,
                      NODE_LIGHT_FALLOFF_CONSTANT,
                      compiler.encode_uchar4(compiler.stack_assign(strength_in),
                                             compiler.stack_assign(smooth_in),
                                             compiler.stack_assign(out)));
  }
}

void LightFalloffNode::compile(OSLCompiler &compiler)
{
  compiler.add(this, "node_light_falloff");
}

/* Object Info */

NODE_DEFINE(ObjectInfoNode)
{
  NodeType *type = NodeType::add("object_info", create, NodeType::SHADER);

  SOCKET_OUT_VECTOR(location, "Location");
  SOCKET_OUT_COLOR(color, "Color");
  SOCKET_OUT_FLOAT(object_index, "Object Index");
  SOCKET_OUT_FLOAT(material_index, "Material Index");
  SOCKET_OUT_FLOAT(random, "Random");

  return type;
}

ObjectInfoNode::ObjectInfoNode() : ShaderNode(node_type)
{
}

void ObjectInfoNode::compile(SVMCompiler &compiler)
{
  ShaderOutput *out = output("Location");
  if (!out->links.empty()) {
    compiler.add_node(NODE_OBJECT_INFO, NODE_INFO_OB_LOCATION, compiler.stack_assign(out));
  }

  out = output("Color");
  if (!out->links.empty()) {
    compiler.add_node(NODE_OBJECT_INFO, NODE_INFO_OB_COLOR, compiler.stack_assign(out));
  }

  out = output("Object Index");
  if (!out->links.empty()) {
    compiler.add_node(NODE_OBJECT_INFO, NODE_INFO_OB_INDEX, compiler.stack_assign(out));
  }

  out = output("Material Index");
  if (!out->links.empty()) {
    compiler.add_node(NODE_OBJECT_INFO, NODE_INFO_MAT_INDEX, compiler.stack_assign(out));
  }

  out = output("Random");
  if (!out->links.empty()) {
    compiler.add_node(NODE_OBJECT_INFO, NODE_INFO_OB_RANDOM, compiler.stack_assign(out));
  }
}

void ObjectInfoNode::compile(OSLCompiler &compiler)
{
  compiler.add(this, "node_object_info");
}

/* Particle Info */

NODE_DEFINE(ParticleInfoNode)
{
  NodeType *type = NodeType::add("particle_info", create, NodeType::SHADER);

  SOCKET_OUT_FLOAT(index, "Index");
  SOCKET_OUT_FLOAT(random, "Random");
  SOCKET_OUT_FLOAT(age, "Age");
  SOCKET_OUT_FLOAT(lifetime, "Lifetime");
  SOCKET_OUT_POINT(location, "Location");
#if 0 /* not yet supported */
  SOCKET_OUT_QUATERNION(rotation, "Rotation");
#endif
  SOCKET_OUT_FLOAT(size, "Size");
  SOCKET_OUT_VECTOR(velocity, "Velocity");
  SOCKET_OUT_VECTOR(angular_velocity, "Angular Velocity");

  return type;
}

ParticleInfoNode::ParticleInfoNode() : ShaderNode(node_type)
{
}

void ParticleInfoNode::attributes(Shader *shader, AttributeRequestSet *attributes)
{
  if (!output("Index")->links.empty())
    attributes->add(ATTR_STD_PARTICLE);
  if (!output("Random")->links.empty())
    attributes->add(ATTR_STD_PARTICLE);
  if (!output("Age")->links.empty())
    attributes->add(ATTR_STD_PARTICLE);
  if (!output("Lifetime")->links.empty())
    attributes->add(ATTR_STD_PARTICLE);
  if (!output("Location")->links.empty())
    attributes->add(ATTR_STD_PARTICLE);
#if 0 /* not yet supported */
  if (!output("Rotation")->links.empty())
    attributes->add(ATTR_STD_PARTICLE);
#endif
  if (!output("Size")->links.empty())
    attributes->add(ATTR_STD_PARTICLE);
  if (!output("Velocity")->links.empty())
    attributes->add(ATTR_STD_PARTICLE);
  if (!output("Angular Velocity")->links.empty())
    attributes->add(ATTR_STD_PARTICLE);

  ShaderNode::attributes(shader, attributes);
}

void ParticleInfoNode::compile(SVMCompiler &compiler)
{
  ShaderOutput *out;

  out = output("Index");
  if (!out->links.empty()) {
    compiler.add_node(NODE_PARTICLE_INFO, NODE_INFO_PAR_INDEX, compiler.stack_assign(out));
  }

  out = output("Random");
  if (!out->links.empty()) {
    compiler.add_node(NODE_PARTICLE_INFO, NODE_INFO_PAR_RANDOM, compiler.stack_assign(out));
  }

  out = output("Age");
  if (!out->links.empty()) {
    compiler.add_node(NODE_PARTICLE_INFO, NODE_INFO_PAR_AGE, compiler.stack_assign(out));
  }

  out = output("Lifetime");
  if (!out->links.empty()) {
    compiler.add_node(NODE_PARTICLE_INFO, NODE_INFO_PAR_LIFETIME, compiler.stack_assign(out));
  }

  out = output("Location");
  if (!out->links.empty()) {
    compiler.add_node(NODE_PARTICLE_INFO, NODE_INFO_PAR_LOCATION, compiler.stack_assign(out));
  }

  /* quaternion data is not yet supported by Cycles */
#if 0
  out = output("Rotation");
  if (!out->links.empty()) {
    compiler.add_node(NODE_PARTICLE_INFO, NODE_INFO_PAR_ROTATION, compiler.stack_assign(out));
  }
#endif

  out = output("Size");
  if (!out->links.empty()) {
    compiler.add_node(NODE_PARTICLE_INFO, NODE_INFO_PAR_SIZE, compiler.stack_assign(out));
  }

  out = output("Velocity");
  if (!out->links.empty()) {
    compiler.add_node(NODE_PARTICLE_INFO, NODE_INFO_PAR_VELOCITY, compiler.stack_assign(out));
  }

  out = output("Angular Velocity");
  if (!out->links.empty()) {
    compiler.add_node(
        NODE_PARTICLE_INFO, NODE_INFO_PAR_ANGULAR_VELOCITY, compiler.stack_assign(out));
  }
}

void ParticleInfoNode::compile(OSLCompiler &compiler)
{
  compiler.add(this, "node_particle_info");
}

/* Hair Info */

NODE_DEFINE(HairInfoNode)
{
  NodeType *type = NodeType::add("hair_info", create, NodeType::SHADER);

  SOCKET_OUT_FLOAT(is_strand, "Is Strand");
  SOCKET_OUT_FLOAT(intercept, "Intercept");
  SOCKET_OUT_FLOAT(thickness, "Thickness");
  SOCKET_OUT_NORMAL(tangent_normal, "Tangent Normal");
#if 0 /*output for minimum hair width transparency - deactivated */
  SOCKET_OUT_FLOAT(fade, "Fade");
#endif
  SOCKET_OUT_FLOAT(index, "Random");

  return type;
}

HairInfoNode::HairInfoNode() : ShaderNode(node_type)
{
}

void HairInfoNode::attributes(Shader *shader, AttributeRequestSet *attributes)
{
  if (shader->has_surface) {
    ShaderOutput *intercept_out = output("Intercept");

    if (!intercept_out->links.empty())
      attributes->add(ATTR_STD_CURVE_INTERCEPT);

    if (!output("Random")->links.empty())
      attributes->add(ATTR_STD_CURVE_RANDOM);
  }

  ShaderNode::attributes(shader, attributes);
}

void HairInfoNode::compile(SVMCompiler &compiler)
{
  ShaderOutput *out;

  out = output("Is Strand");
  if (!out->links.empty()) {
    compiler.add_node(NODE_HAIR_INFO, NODE_INFO_CURVE_IS_STRAND, compiler.stack_assign(out));
  }

  out = output("Intercept");
  if (!out->links.empty()) {
    int attr = compiler.attribute(ATTR_STD_CURVE_INTERCEPT);
    compiler.add_node(NODE_ATTR, attr, compiler.stack_assign(out), NODE_ATTR_FLOAT);
  }

  out = output("Thickness");
  if (!out->links.empty()) {
    compiler.add_node(NODE_HAIR_INFO, NODE_INFO_CURVE_THICKNESS, compiler.stack_assign(out));
  }

  out = output("Tangent Normal");
  if (!out->links.empty()) {
    compiler.add_node(NODE_HAIR_INFO, NODE_INFO_CURVE_TANGENT_NORMAL, compiler.stack_assign(out));
  }

  /*out = output("Fade");
  if(!out->links.empty()) {
    compiler.add_node(NODE_HAIR_INFO, NODE_INFO_CURVE_FADE, compiler.stack_assign(out));
  }*/

  out = output("Random");
  if (!out->links.empty()) {
    int attr = compiler.attribute(ATTR_STD_CURVE_RANDOM);
    compiler.add_node(NODE_ATTR, attr, compiler.stack_assign(out), NODE_ATTR_FLOAT);
  }
}

void HairInfoNode::compile(OSLCompiler &compiler)
{
  compiler.add(this, "node_hair_info");
}

/* Volume Info */

NODE_DEFINE(VolumeInfoNode)
{
  NodeType *type = NodeType::add("volume_info", create, NodeType::SHADER);

  SOCKET_OUT_COLOR(color, "Color");
  SOCKET_OUT_FLOAT(density, "Density");
  SOCKET_OUT_FLOAT(flame, "Flame");
  SOCKET_OUT_FLOAT(temperature, "Temperature");

  return type;
}

VolumeInfoNode::VolumeInfoNode() : ShaderNode(node_type)
{
}

/* The requested attributes are not updated after node expansion.
 * So we explicitly request the required attributes.
 */
void VolumeInfoNode::attributes(Shader *shader, AttributeRequestSet *attributes)
{
  if (shader->has_volume) {
    if (!output("Color")->links.empty()) {
      attributes->add(ATTR_STD_VOLUME_COLOR);
    }
    if (!output("Density")->links.empty()) {
      attributes->add(ATTR_STD_VOLUME_DENSITY);
    }
    if (!output("Flame")->links.empty()) {
      attributes->add(ATTR_STD_VOLUME_FLAME);
    }
    if (!output("Temperature")->links.empty()) {
      attributes->add(ATTR_STD_VOLUME_TEMPERATURE);
    }
    attributes->add(ATTR_STD_GENERATED_TRANSFORM);
  }
  ShaderNode::attributes(shader, attributes);
}

void VolumeInfoNode::expand(ShaderGraph *graph)
{
  ShaderOutput *color_out = output("Color");
  if (!color_out->links.empty()) {
    AttributeNode *attr = new AttributeNode();
    attr->attribute = "color";
    graph->add(attr);
    graph->relink(color_out, attr->output("Color"));
  }

  ShaderOutput *density_out = output("Density");
  if (!density_out->links.empty()) {
    AttributeNode *attr = new AttributeNode();
    attr->attribute = "density";
    graph->add(attr);
    graph->relink(density_out, attr->output("Fac"));
  }

  ShaderOutput *flame_out = output("Flame");
  if (!flame_out->links.empty()) {
    AttributeNode *attr = new AttributeNode();
    attr->attribute = "flame";
    graph->add(attr);
    graph->relink(flame_out, attr->output("Fac"));
  }

  ShaderOutput *temperature_out = output("Temperature");
  if (!temperature_out->links.empty()) {
    AttributeNode *attr = new AttributeNode();
    attr->attribute = "temperature";
    graph->add(attr);
    graph->relink(temperature_out, attr->output("Fac"));
  }
}

void VolumeInfoNode::compile(SVMCompiler &)
{
}

void VolumeInfoNode::compile(OSLCompiler &)
{
}

NODE_DEFINE(VertexColorNode)
{
  NodeType *type = NodeType::add("vertex_color", create, NodeType::SHADER);

  SOCKET_STRING(layer_name, "Layer Name", ustring());
  SOCKET_OUT_COLOR(color, "Color");
  SOCKET_OUT_FLOAT(alpha, "Alpha");

  return type;
}

VertexColorNode::VertexColorNode() : ShaderNode(node_type)
{
}

void VertexColorNode::attributes(Shader *shader, AttributeRequestSet *attributes)
{
  if (!(output("Color")->links.empty() && output("Alpha")->links.empty())) {
    attributes->add_standard(layer_name);
  }
  ShaderNode::attributes(shader, attributes);
}

void VertexColorNode::compile(SVMCompiler &compiler)
{
  ShaderOutput *color_out = output("Color");
  ShaderOutput *alpha_out = output("Alpha");
  int layer_id = compiler.attribute(layer_name);

  ShaderNodeType node;

  if (bump == SHADER_BUMP_DX)
    node = NODE_VERTEX_COLOR_BUMP_DX;
  else if (bump == SHADER_BUMP_DY)
    node = NODE_VERTEX_COLOR_BUMP_DY;
  else {
    node = NODE_VERTEX_COLOR;
  }

  compiler.add_node(
      node, layer_id, compiler.stack_assign(color_out), compiler.stack_assign(alpha_out));
}

void VertexColorNode::compile(OSLCompiler &compiler)
{
  if (bump == SHADER_BUMP_DX) {
    compiler.parameter("bump_offset", "dx");
  }
  else if (bump == SHADER_BUMP_DY) {
    compiler.parameter("bump_offset", "dy");
  }
  else {
    compiler.parameter("bump_offset", "center");
  }
  compiler.parameter("layer_name", layer_name.c_str());
  compiler.add(this, "node_vertex_color");
}

/* Value */

NODE_DEFINE(ValueNode)
{
  NodeType *type = NodeType::add("value", create, NodeType::SHADER);

  SOCKET_FLOAT(value, "Value", 0.0f);
  SOCKET_OUT_FLOAT(value, "Value");

  return type;
}

ValueNode::ValueNode() : ShaderNode(node_type)
{
}

void ValueNode::constant_fold(const ConstantFolder &folder)
{
  folder.make_constant(value);
}

void ValueNode::compile(SVMCompiler &compiler)
{
  ShaderOutput *val_out = output("Value");

  compiler.add_node(NODE_VALUE_F, __float_as_int(value), compiler.stack_assign(val_out));
}

void ValueNode::compile(OSLCompiler &compiler)
{
  compiler.parameter("value_value", value);
  compiler.add(this, "node_value");
}

/* Color */

NODE_DEFINE(ColorNode)
{
  NodeType *type = NodeType::add("color", create, NodeType::SHADER);

  SOCKET_COLOR(value, "Value", make_float3(0.0f, 0.0f, 0.0f));
  SOCKET_OUT_COLOR(color, "Color");

  return type;
}

ColorNode::ColorNode() : ShaderNode(node_type)
{
}

void ColorNode::constant_fold(const ConstantFolder &folder)
{
  folder.make_constant(value);
}

void ColorNode::compile(SVMCompiler &compiler)
{
  ShaderOutput *color_out = output("Color");

  if (!color_out->links.empty()) {
    compiler.add_node(NODE_VALUE_V, compiler.stack_assign(color_out));
    compiler.add_node(NODE_VALUE_V, value);
  }
}

void ColorNode::compile(OSLCompiler &compiler)
{
  compiler.parameter_color("color_value", value);

  compiler.add(this, "node_value");
}

/* Add Closure */

NODE_DEFINE(AddClosureNode)
{
  NodeType *type = NodeType::add("add_closure", create, NodeType::SHADER);

  SOCKET_IN_CLOSURE(closure1, "Closure1");
  SOCKET_IN_CLOSURE(closure2, "Closure2");
  SOCKET_OUT_CLOSURE(closure, "Closure");

  return type;
}

AddClosureNode::AddClosureNode() : ShaderNode(node_type)
{
  special_type = SHADER_SPECIAL_TYPE_COMBINE_CLOSURE;
}

void AddClosureNode::compile(SVMCompiler & /*compiler*/)
{
  /* handled in the SVM compiler */
}

void AddClosureNode::compile(OSLCompiler &compiler)
{
  compiler.add(this, "node_add_closure");
}

void AddClosureNode::constant_fold(const ConstantFolder &folder)
{
  ShaderInput *closure1_in = input("Closure1");
  ShaderInput *closure2_in = input("Closure2");

  /* remove useless add closures nodes */
  if (!closure1_in->link) {
    folder.bypass_or_discard(closure2_in);
  }
  else if (!closure2_in->link) {
    folder.bypass_or_discard(closure1_in);
  }
}

/* Mix Closure */

NODE_DEFINE(MixClosureNode)
{
  NodeType *type = NodeType::add("mix_closure", create, NodeType::SHADER);

  SOCKET_IN_FLOAT(fac, "Fac", 0.5f);
  SOCKET_IN_CLOSURE(closure1, "Closure1");
  SOCKET_IN_CLOSURE(closure2, "Closure2");

  SOCKET_OUT_CLOSURE(closure, "Closure");

  return type;
}

MixClosureNode::MixClosureNode() : ShaderNode(node_type)
{
  special_type = SHADER_SPECIAL_TYPE_COMBINE_CLOSURE;
}

void MixClosureNode::compile(SVMCompiler & /*compiler*/)
{
  /* handled in the SVM compiler */
}

void MixClosureNode::compile(OSLCompiler &compiler)
{
  compiler.add(this, "node_mix_closure");
}

void MixClosureNode::constant_fold(const ConstantFolder &folder)
{
  ShaderInput *fac_in = input("Fac");
  ShaderInput *closure1_in = input("Closure1");
  ShaderInput *closure2_in = input("Closure2");

  /* remove useless mix closures nodes */
  if (closure1_in->link == closure2_in->link) {
    folder.bypass_or_discard(closure1_in);
  }
  /* remove unused mix closure input when factor is 0.0 or 1.0
   * check for closure links and make sure factor link is disconnected */
  else if (!fac_in->link) {
    /* factor 0.0 */
    if (fac <= 0.0f) {
      folder.bypass_or_discard(closure1_in);
    }
    /* factor 1.0 */
    else if (fac >= 1.0f) {
      folder.bypass_or_discard(closure2_in);
    }
  }
}

/* Mix Closure */

NODE_DEFINE(MixClosureWeightNode)
{
  NodeType *type = NodeType::add("mix_closure_weight", create, NodeType::SHADER);

  SOCKET_IN_FLOAT(weight, "Weight", 1.0f);
  SOCKET_IN_FLOAT(fac, "Fac", 1.0f);

  SOCKET_OUT_FLOAT(weight1, "Weight1");
  SOCKET_OUT_FLOAT(weight2, "Weight2");

  return type;
}

MixClosureWeightNode::MixClosureWeightNode() : ShaderNode(node_type)
{
}

void MixClosureWeightNode::compile(SVMCompiler &compiler)
{
  ShaderInput *weight_in = input("Weight");
  ShaderInput *fac_in = input("Fac");
  ShaderOutput *weight1_out = output("Weight1");
  ShaderOutput *weight2_out = output("Weight2");

  compiler.add_node(NODE_MIX_CLOSURE,
                    compiler.encode_uchar4(compiler.stack_assign(fac_in),
                                           compiler.stack_assign(weight_in),
                                           compiler.stack_assign(weight1_out),
                                           compiler.stack_assign(weight2_out)));
}

void MixClosureWeightNode::compile(OSLCompiler & /*compiler*/)
{
  assert(0);
}

/* Invert */

NODE_DEFINE(InvertNode)
{
  NodeType *type = NodeType::add("invert", create, NodeType::SHADER);

  SOCKET_IN_FLOAT(fac, "Fac", 1.0f);
  SOCKET_IN_COLOR(color, "Color", make_float3(0.0f, 0.0f, 0.0f));

  SOCKET_OUT_COLOR(color, "Color");

  return type;
}

InvertNode::InvertNode() : ShaderNode(node_type)
{
}

void InvertNode::constant_fold(const ConstantFolder &folder)
{
  ShaderInput *fac_in = input("Fac");
  ShaderInput *color_in = input("Color");

  if (!fac_in->link) {
    /* evaluate fully constant node */
    if (!color_in->link) {
      folder.make_constant(interp(color, make_float3(1.0f, 1.0f, 1.0f) - color, fac));
    }
    /* remove no-op node */
    else if (fac == 0.0f) {
      folder.bypass(color_in->link);
    }
  }
}

void InvertNode::compile(SVMCompiler &compiler)
{
  ShaderInput *fac_in = input("Fac");
  ShaderInput *color_in = input("Color");
  ShaderOutput *color_out = output("Color");

  compiler.add_node(NODE_INVERT,
                    compiler.stack_assign(fac_in),
                    compiler.stack_assign(color_in),
                    compiler.stack_assign(color_out));
}

void InvertNode::compile(OSLCompiler &compiler)
{
  compiler.add(this, "node_invert");
}

/* Mix */

NODE_DEFINE(MixNode)
{
  NodeType *type = NodeType::add("mix", create, NodeType::SHADER);

  static NodeEnum type_enum;
  type_enum.insert("mix", NODE_MIX_BLEND);
  type_enum.insert("add", NODE_MIX_ADD);
  type_enum.insert("multiply", NODE_MIX_MUL);
  type_enum.insert("screen", NODE_MIX_SCREEN);
  type_enum.insert("overlay", NODE_MIX_OVERLAY);
  type_enum.insert("subtract", NODE_MIX_SUB);
  type_enum.insert("divide", NODE_MIX_DIV);
  type_enum.insert("difference", NODE_MIX_DIFF);
  type_enum.insert("darken", NODE_MIX_DARK);
  type_enum.insert("lighten", NODE_MIX_LIGHT);
  type_enum.insert("dodge", NODE_MIX_DODGE);
  type_enum.insert("burn", NODE_MIX_BURN);
  type_enum.insert("hue", NODE_MIX_HUE);
  type_enum.insert("saturation", NODE_MIX_SAT);
  type_enum.insert("value", NODE_MIX_VAL);
  type_enum.insert("color", NODE_MIX_COLOR);
  type_enum.insert("soft_light", NODE_MIX_SOFT);
  type_enum.insert("linear_light", NODE_MIX_LINEAR);
  SOCKET_ENUM(type, "Type", type_enum, NODE_MIX_BLEND);

  SOCKET_BOOLEAN(use_clamp, "Use Clamp", false);

  SOCKET_IN_FLOAT(fac, "Fac", 0.5f);
  SOCKET_IN_COLOR(color1, "Color1", make_float3(0.0f, 0.0f, 0.0f));
  SOCKET_IN_COLOR(color2, "Color2", make_float3(0.0f, 0.0f, 0.0f));

  SOCKET_OUT_COLOR(color, "Color");

  return type;
}

MixNode::MixNode() : ShaderNode(node_type)
{
}

void MixNode::compile(SVMCompiler &compiler)
{
  ShaderInput *fac_in = input("Fac");
  ShaderInput *color1_in = input("Color1");
  ShaderInput *color2_in = input("Color2");
  ShaderOutput *color_out = output("Color");

  compiler.add_node(NODE_MIX,
                    compiler.stack_assign(fac_in),
                    compiler.stack_assign(color1_in),
                    compiler.stack_assign(color2_in));
  compiler.add_node(NODE_MIX, type, compiler.stack_assign(color_out));

  if (use_clamp) {
    compiler.add_node(NODE_MIX, 0, compiler.stack_assign(color_out));
    compiler.add_node(NODE_MIX, NODE_MIX_CLAMP, compiler.stack_assign(color_out));
  }
}

void MixNode::compile(OSLCompiler &compiler)
{
  compiler.parameter(this, "type");
  compiler.parameter(this, "use_clamp");
  compiler.add(this, "node_mix");
}

void MixNode::constant_fold(const ConstantFolder &folder)
{
  if (folder.all_inputs_constant()) {
    folder.make_constant_clamp(svm_mix(type, fac, color1, color2), use_clamp);
  }
  else {
    folder.fold_mix(type, use_clamp);
  }
}

/* Combine RGB */

NODE_DEFINE(CombineRGBNode)
{
  NodeType *type = NodeType::add("combine_rgb", create, NodeType::SHADER);

  SOCKET_IN_FLOAT(r, "R", 0.0f);
  SOCKET_IN_FLOAT(g, "G", 0.0f);
  SOCKET_IN_FLOAT(b, "B", 0.0f);

  SOCKET_OUT_COLOR(image, "Image");

  return type;
}

CombineRGBNode::CombineRGBNode() : ShaderNode(node_type)
{
}

void CombineRGBNode::constant_fold(const ConstantFolder &folder)
{
  if (folder.all_inputs_constant()) {
    folder.make_constant(make_float3(r, g, b));
  }
}

void CombineRGBNode::compile(SVMCompiler &compiler)
{
  ShaderInput *red_in = input("R");
  ShaderInput *green_in = input("G");
  ShaderInput *blue_in = input("B");
  ShaderOutput *color_out = output("Image");

  compiler.add_node(
      NODE_COMBINE_VECTOR, compiler.stack_assign(red_in), 0, compiler.stack_assign(color_out));

  compiler.add_node(
      NODE_COMBINE_VECTOR, compiler.stack_assign(green_in), 1, compiler.stack_assign(color_out));

  compiler.add_node(
      NODE_COMBINE_VECTOR, compiler.stack_assign(blue_in), 2, compiler.stack_assign(color_out));
}

void CombineRGBNode::compile(OSLCompiler &compiler)
{
  compiler.add(this, "node_combine_rgb");
}

/* Combine XYZ */

NODE_DEFINE(CombineXYZNode)
{
  NodeType *type = NodeType::add("combine_xyz", create, NodeType::SHADER);

  SOCKET_IN_FLOAT(x, "X", 0.0f);
  SOCKET_IN_FLOAT(y, "Y", 0.0f);
  SOCKET_IN_FLOAT(z, "Z", 0.0f);

  SOCKET_OUT_VECTOR(vector, "Vector");

  return type;
}

CombineXYZNode::CombineXYZNode() : ShaderNode(node_type)
{
}

void CombineXYZNode::constant_fold(const ConstantFolder &folder)
{
  if (folder.all_inputs_constant()) {
    folder.make_constant(make_float3(x, y, z));
  }
}

void CombineXYZNode::compile(SVMCompiler &compiler)
{
  ShaderInput *x_in = input("X");
  ShaderInput *y_in = input("Y");
  ShaderInput *z_in = input("Z");
  ShaderOutput *vector_out = output("Vector");

  compiler.add_node(
      NODE_COMBINE_VECTOR, compiler.stack_assign(x_in), 0, compiler.stack_assign(vector_out));

  compiler.add_node(
      NODE_COMBINE_VECTOR, compiler.stack_assign(y_in), 1, compiler.stack_assign(vector_out));

  compiler.add_node(
      NODE_COMBINE_VECTOR, compiler.stack_assign(z_in), 2, compiler.stack_assign(vector_out));
}

void CombineXYZNode::compile(OSLCompiler &compiler)
{
  compiler.add(this, "node_combine_xyz");
}

/* Combine HSV */

NODE_DEFINE(CombineHSVNode)
{
  NodeType *type = NodeType::add("combine_hsv", create, NodeType::SHADER);

  SOCKET_IN_FLOAT(h, "H", 0.0f);
  SOCKET_IN_FLOAT(s, "S", 0.0f);
  SOCKET_IN_FLOAT(v, "V", 0.0f);

  SOCKET_OUT_COLOR(color, "Color");

  return type;
}

CombineHSVNode::CombineHSVNode() : ShaderNode(node_type)
{
}

void CombineHSVNode::constant_fold(const ConstantFolder &folder)
{
  if (folder.all_inputs_constant()) {
    folder.make_constant(hsv_to_rgb(make_float3(h, s, v)));
  }
}

void CombineHSVNode::compile(SVMCompiler &compiler)
{
  ShaderInput *hue_in = input("H");
  ShaderInput *saturation_in = input("S");
  ShaderInput *value_in = input("V");
  ShaderOutput *color_out = output("Color");

  compiler.add_node(NODE_COMBINE_HSV,
                    compiler.stack_assign(hue_in),
                    compiler.stack_assign(saturation_in),
                    compiler.stack_assign(value_in));
  compiler.add_node(NODE_COMBINE_HSV, compiler.stack_assign(color_out));
}

void CombineHSVNode::compile(OSLCompiler &compiler)
{
  compiler.add(this, "node_combine_hsv");
}

/* Gamma */

NODE_DEFINE(GammaNode)
{
  NodeType *type = NodeType::add("gamma", create, NodeType::SHADER);

  SOCKET_IN_COLOR(color, "Color", make_float3(0.0f, 0.0f, 0.0f));
  SOCKET_IN_FLOAT(gamma, "Gamma", 1.0f);
  SOCKET_OUT_COLOR(color, "Color");

  return type;
}

GammaNode::GammaNode() : ShaderNode(node_type)
{
}

void GammaNode::constant_fold(const ConstantFolder &folder)
{
  if (folder.all_inputs_constant()) {
    folder.make_constant(svm_math_gamma_color(color, gamma));
  }
  else {
    ShaderInput *color_in = input("Color");
    ShaderInput *gamma_in = input("Gamma");

    /* 1 ^ X == X ^ 0 == 1 */
    if (folder.is_one(color_in) || folder.is_zero(gamma_in)) {
      folder.make_one();
    }
    /* X ^ 1 == X */
    else if (folder.is_one(gamma_in)) {
      folder.try_bypass_or_make_constant(color_in, false);
    }
  }
}

void GammaNode::compile(SVMCompiler &compiler)
{
  ShaderInput *color_in = input("Color");
  ShaderInput *gamma_in = input("Gamma");
  ShaderOutput *color_out = output("Color");

  compiler.add_node(NODE_GAMMA,
                    compiler.stack_assign(gamma_in),
                    compiler.stack_assign(color_in),
                    compiler.stack_assign(color_out));
}

void GammaNode::compile(OSLCompiler &compiler)
{
  compiler.add(this, "node_gamma");
}

/* Bright Contrast */

NODE_DEFINE(BrightContrastNode)
{
  NodeType *type = NodeType::add("brightness_contrast", create, NodeType::SHADER);

  SOCKET_IN_COLOR(color, "Color", make_float3(0.0f, 0.0f, 0.0f));
  SOCKET_IN_FLOAT(bright, "Bright", 0.0f);
  SOCKET_IN_FLOAT(contrast, "Contrast", 0.0f);

  SOCKET_OUT_COLOR(color, "Color");

  return type;
}

BrightContrastNode::BrightContrastNode() : ShaderNode(node_type)
{
}

void BrightContrastNode::constant_fold(const ConstantFolder &folder)
{
  if (folder.all_inputs_constant()) {
    folder.make_constant(svm_brightness_contrast(color, bright, contrast));
  }
}

void BrightContrastNode::compile(SVMCompiler &compiler)
{
  ShaderInput *color_in = input("Color");
  ShaderInput *bright_in = input("Bright");
  ShaderInput *contrast_in = input("Contrast");
  ShaderOutput *color_out = output("Color");

  compiler.add_node(NODE_BRIGHTCONTRAST,
                    compiler.stack_assign(color_in),
                    compiler.stack_assign(color_out),
                    compiler.encode_uchar4(compiler.stack_assign(bright_in),
                                           compiler.stack_assign(contrast_in)));
}

void BrightContrastNode::compile(OSLCompiler &compiler)
{
  compiler.add(this, "node_brightness");
}

/* Separate RGB */

NODE_DEFINE(SeparateRGBNode)
{
  NodeType *type = NodeType::add("separate_rgb", create, NodeType::SHADER);

  SOCKET_IN_COLOR(color, "Image", make_float3(0.0f, 0.0f, 0.0f));

  SOCKET_OUT_FLOAT(r, "R");
  SOCKET_OUT_FLOAT(g, "G");
  SOCKET_OUT_FLOAT(b, "B");

  return type;
}

SeparateRGBNode::SeparateRGBNode() : ShaderNode(node_type)
{
}

void SeparateRGBNode::constant_fold(const ConstantFolder &folder)
{
  if (folder.all_inputs_constant()) {
    for (int channel = 0; channel < 3; channel++) {
      if (outputs[channel] == folder.output) {
        folder.make_constant(color[channel]);
        return;
      }
    }
  }
}

void SeparateRGBNode::compile(SVMCompiler &compiler)
{
  ShaderInput *color_in = input("Image");
  ShaderOutput *red_out = output("R");
  ShaderOutput *green_out = output("G");
  ShaderOutput *blue_out = output("B");

  compiler.add_node(
      NODE_SEPARATE_VECTOR, compiler.stack_assign(color_in), 0, compiler.stack_assign(red_out));

  compiler.add_node(
      NODE_SEPARATE_VECTOR, compiler.stack_assign(color_in), 1, compiler.stack_assign(green_out));

  compiler.add_node(
      NODE_SEPARATE_VECTOR, compiler.stack_assign(color_in), 2, compiler.stack_assign(blue_out));
}

void SeparateRGBNode::compile(OSLCompiler &compiler)
{
  compiler.add(this, "node_separate_rgb");
}

/* Separate XYZ */

NODE_DEFINE(SeparateXYZNode)
{
  NodeType *type = NodeType::add("separate_xyz", create, NodeType::SHADER);

  SOCKET_IN_COLOR(vector, "Vector", make_float3(0.0f, 0.0f, 0.0f));

  SOCKET_OUT_FLOAT(x, "X");
  SOCKET_OUT_FLOAT(y, "Y");
  SOCKET_OUT_FLOAT(z, "Z");

  return type;
}

SeparateXYZNode::SeparateXYZNode() : ShaderNode(node_type)
{
}

void SeparateXYZNode::constant_fold(const ConstantFolder &folder)
{
  if (folder.all_inputs_constant()) {
    for (int channel = 0; channel < 3; channel++) {
      if (outputs[channel] == folder.output) {
        folder.make_constant(vector[channel]);
        return;
      }
    }
  }
}

void SeparateXYZNode::compile(SVMCompiler &compiler)
{
  ShaderInput *vector_in = input("Vector");
  ShaderOutput *x_out = output("X");
  ShaderOutput *y_out = output("Y");
  ShaderOutput *z_out = output("Z");

  compiler.add_node(
      NODE_SEPARATE_VECTOR, compiler.stack_assign(vector_in), 0, compiler.stack_assign(x_out));

  compiler.add_node(
      NODE_SEPARATE_VECTOR, compiler.stack_assign(vector_in), 1, compiler.stack_assign(y_out));

  compiler.add_node(
      NODE_SEPARATE_VECTOR, compiler.stack_assign(vector_in), 2, compiler.stack_assign(z_out));
}

void SeparateXYZNode::compile(OSLCompiler &compiler)
{
  compiler.add(this, "node_separate_xyz");
}

/* Separate HSV */

NODE_DEFINE(SeparateHSVNode)
{
  NodeType *type = NodeType::add("separate_hsv", create, NodeType::SHADER);

  SOCKET_IN_COLOR(color, "Color", make_float3(0.0f, 0.0f, 0.0f));

  SOCKET_OUT_FLOAT(h, "H");
  SOCKET_OUT_FLOAT(s, "S");
  SOCKET_OUT_FLOAT(v, "V");

  return type;
}

SeparateHSVNode::SeparateHSVNode() : ShaderNode(node_type)
{
}

void SeparateHSVNode::constant_fold(const ConstantFolder &folder)
{
  if (folder.all_inputs_constant()) {
    float3 hsv = rgb_to_hsv(color);

    for (int channel = 0; channel < 3; channel++) {
      if (outputs[channel] == folder.output) {
        folder.make_constant(hsv[channel]);
        return;
      }
    }
  }
}

void SeparateHSVNode::compile(SVMCompiler &compiler)
{
  ShaderInput *color_in = input("Color");
  ShaderOutput *hue_out = output("H");
  ShaderOutput *saturation_out = output("S");
  ShaderOutput *value_out = output("V");

  compiler.add_node(NODE_SEPARATE_HSV,
                    compiler.stack_assign(color_in),
                    compiler.stack_assign(hue_out),
                    compiler.stack_assign(saturation_out));
  compiler.add_node(NODE_SEPARATE_HSV, compiler.stack_assign(value_out));
}

void SeparateHSVNode::compile(OSLCompiler &compiler)
{
  compiler.add(this, "node_separate_hsv");
}

/* Hue Saturation Value */

NODE_DEFINE(HSVNode)
{
  NodeType *type = NodeType::add("hsv", create, NodeType::SHADER);

  SOCKET_IN_FLOAT(hue, "Hue", 0.5f);
  SOCKET_IN_FLOAT(saturation, "Saturation", 1.0f);
  SOCKET_IN_FLOAT(value, "Value", 1.0f);
  SOCKET_IN_FLOAT(fac, "Fac", 1.0f);
  SOCKET_IN_COLOR(color, "Color", make_float3(0.0f, 0.0f, 0.0f));

  SOCKET_OUT_COLOR(color, "Color");

  return type;
}

HSVNode::HSVNode() : ShaderNode(node_type)
{
}

void HSVNode::compile(SVMCompiler &compiler)
{
  ShaderInput *hue_in = input("Hue");
  ShaderInput *saturation_in = input("Saturation");
  ShaderInput *value_in = input("Value");
  ShaderInput *fac_in = input("Fac");
  ShaderInput *color_in = input("Color");
  ShaderOutput *color_out = output("Color");

  compiler.add_node(NODE_HSV,
                    compiler.encode_uchar4(compiler.stack_assign(color_in),
                                           compiler.stack_assign(fac_in),
                                           compiler.stack_assign(color_out)),
                    compiler.encode_uchar4(compiler.stack_assign(hue_in),
                                           compiler.stack_assign(saturation_in),
                                           compiler.stack_assign(value_in)));
}

void HSVNode::compile(OSLCompiler &compiler)
{
  compiler.add(this, "node_hsv");
}

/* Attribute */

NODE_DEFINE(AttributeNode)
{
  NodeType *type = NodeType::add("attribute", create, NodeType::SHADER);

  SOCKET_STRING(attribute, "Attribute", ustring());

  SOCKET_OUT_COLOR(color, "Color");
  SOCKET_OUT_VECTOR(vector, "Vector");
  SOCKET_OUT_FLOAT(fac, "Fac");

  return type;
}

AttributeNode::AttributeNode() : ShaderNode(node_type)
{
}

void AttributeNode::attributes(Shader *shader, AttributeRequestSet *attributes)
{
  ShaderOutput *color_out = output("Color");
  ShaderOutput *vector_out = output("Vector");
  ShaderOutput *fac_out = output("Fac");

  if (!color_out->links.empty() || !vector_out->links.empty() || !fac_out->links.empty()) {
    attributes->add_standard(attribute);
  }

  if (shader->has_volume) {
    attributes->add(ATTR_STD_GENERATED_TRANSFORM);
  }

  ShaderNode::attributes(shader, attributes);
}

void AttributeNode::compile(SVMCompiler &compiler)
{
  ShaderOutput *color_out = output("Color");
  ShaderOutput *vector_out = output("Vector");
  ShaderOutput *fac_out = output("Fac");
  ShaderNodeType attr_node = NODE_ATTR;
  int attr = compiler.attribute_standard(attribute);

  if (bump == SHADER_BUMP_DX)
    attr_node = NODE_ATTR_BUMP_DX;
  else if (bump == SHADER_BUMP_DY)
    attr_node = NODE_ATTR_BUMP_DY;

  if (!color_out->links.empty() || !vector_out->links.empty()) {
    if (!color_out->links.empty()) {
      compiler.add_node(attr_node, attr, compiler.stack_assign(color_out), NODE_ATTR_FLOAT3);
    }
    if (!vector_out->links.empty()) {
      compiler.add_node(attr_node, attr, compiler.stack_assign(vector_out), NODE_ATTR_FLOAT3);
    }
  }

  if (!fac_out->links.empty()) {
    compiler.add_node(attr_node, attr, compiler.stack_assign(fac_out), NODE_ATTR_FLOAT);
  }
}

void AttributeNode::compile(OSLCompiler &compiler)
{
  if (bump == SHADER_BUMP_DX)
    compiler.parameter("bump_offset", "dx");
  else if (bump == SHADER_BUMP_DY)
    compiler.parameter("bump_offset", "dy");
  else
    compiler.parameter("bump_offset", "center");

  if (Attribute::name_standard(attribute.c_str()) != ATTR_STD_NONE)
    compiler.parameter("name", (string("geom:") + attribute.c_str()).c_str());
  else
    compiler.parameter("name", attribute.c_str());

  compiler.add(this, "node_attribute");
}

/* Camera */

NODE_DEFINE(CameraNode)
{
  NodeType *type = NodeType::add("camera_info", create, NodeType::SHADER);

  SOCKET_OUT_VECTOR(view_vector, "View Vector");
  SOCKET_OUT_FLOAT(view_z_depth, "View Z Depth");
  SOCKET_OUT_FLOAT(view_distance, "View Distance");

  return type;
}

CameraNode::CameraNode() : ShaderNode(node_type)
{
}

void CameraNode::compile(SVMCompiler &compiler)
{
  ShaderOutput *vector_out = output("View Vector");
  ShaderOutput *z_depth_out = output("View Z Depth");
  ShaderOutput *distance_out = output("View Distance");

  compiler.add_node(NODE_CAMERA,
                    compiler.stack_assign(vector_out),
                    compiler.stack_assign(z_depth_out),
                    compiler.stack_assign(distance_out));
}

void CameraNode::compile(OSLCompiler &compiler)
{
  compiler.add(this, "node_camera");
}

/* Fresnel */

NODE_DEFINE(FresnelNode)
{
  NodeType *type = NodeType::add("fresnel", create, NodeType::SHADER);

  SOCKET_IN_NORMAL(normal,
                   "Normal",
                   make_float3(0.0f, 0.0f, 0.0f),
                   SocketType::LINK_NORMAL | SocketType::OSL_INTERNAL);
  SOCKET_IN_FLOAT(IOR, "IOR", 1.45f);

  SOCKET_OUT_FLOAT(fac, "Fac");

  return type;
}

FresnelNode::FresnelNode() : ShaderNode(node_type)
{
}

void FresnelNode::compile(SVMCompiler &compiler)
{
  ShaderInput *normal_in = input("Normal");
  ShaderInput *IOR_in = input("IOR");
  ShaderOutput *fac_out = output("Fac");

  compiler.add_node(NODE_FRESNEL,
                    compiler.stack_assign(IOR_in),
                    __float_as_int(IOR),
                    compiler.encode_uchar4(compiler.stack_assign_if_linked(normal_in),
                                           compiler.stack_assign(fac_out)));
}

void FresnelNode::compile(OSLCompiler &compiler)
{
  compiler.add(this, "node_fresnel");
}

/* Layer Weight */

NODE_DEFINE(LayerWeightNode)
{
  NodeType *type = NodeType::add("layer_weight", create, NodeType::SHADER);

  SOCKET_IN_NORMAL(normal,
                   "Normal",
                   make_float3(0.0f, 0.0f, 0.0f),
                   SocketType::LINK_NORMAL | SocketType::OSL_INTERNAL);
  SOCKET_IN_FLOAT(blend, "Blend", 0.5f);

  SOCKET_OUT_FLOAT(fresnel, "Fresnel");
  SOCKET_OUT_FLOAT(facing, "Facing");

  return type;
}

LayerWeightNode::LayerWeightNode() : ShaderNode(node_type)
{
}

void LayerWeightNode::compile(SVMCompiler &compiler)
{
  ShaderInput *normal_in = input("Normal");
  ShaderInput *blend_in = input("Blend");
  ShaderOutput *fresnel_out = output("Fresnel");
  ShaderOutput *facing_out = output("Facing");

  if (!fresnel_out->links.empty()) {
    compiler.add_node(NODE_LAYER_WEIGHT,
                      compiler.stack_assign_if_linked(blend_in),
                      __float_as_int(blend),
                      compiler.encode_uchar4(NODE_LAYER_WEIGHT_FRESNEL,
                                             compiler.stack_assign_if_linked(normal_in),
                                             compiler.stack_assign(fresnel_out)));
  }

  if (!facing_out->links.empty()) {
    compiler.add_node(NODE_LAYER_WEIGHT,
                      compiler.stack_assign_if_linked(blend_in),
                      __float_as_int(blend),
                      compiler.encode_uchar4(NODE_LAYER_WEIGHT_FACING,
                                             compiler.stack_assign_if_linked(normal_in),
                                             compiler.stack_assign(facing_out)));
  }
}

void LayerWeightNode::compile(OSLCompiler &compiler)
{
  compiler.add(this, "node_layer_weight");
}

/* Wireframe */

NODE_DEFINE(WireframeNode)
{
  NodeType *type = NodeType::add("wireframe", create, NodeType::SHADER);

  SOCKET_BOOLEAN(use_pixel_size, "Use Pixel Size", false);
  SOCKET_IN_FLOAT(size, "Size", 0.01f);
  SOCKET_OUT_FLOAT(fac, "Fac");

  return type;
}

WireframeNode::WireframeNode() : ShaderNode(node_type)
{
}

void WireframeNode::compile(SVMCompiler &compiler)
{
  ShaderInput *size_in = input("Size");
  ShaderOutput *fac_out = output("Fac");
  NodeBumpOffset bump_offset = NODE_BUMP_OFFSET_CENTER;
  if (bump == SHADER_BUMP_DX) {
    bump_offset = NODE_BUMP_OFFSET_DX;
  }
  else if (bump == SHADER_BUMP_DY) {
    bump_offset = NODE_BUMP_OFFSET_DY;
  }
  compiler.add_node(NODE_WIREFRAME,
                    compiler.stack_assign(size_in),
                    compiler.stack_assign(fac_out),
                    compiler.encode_uchar4(use_pixel_size, bump_offset, 0, 0));
}

void WireframeNode::compile(OSLCompiler &compiler)
{
  if (bump == SHADER_BUMP_DX) {
    compiler.parameter("bump_offset", "dx");
  }
  else if (bump == SHADER_BUMP_DY) {
    compiler.parameter("bump_offset", "dy");
  }
  else {
    compiler.parameter("bump_offset", "center");
  }
  compiler.parameter(this, "use_pixel_size");
  compiler.add(this, "node_wireframe");
}

/* Wavelength */

NODE_DEFINE(WavelengthNode)
{
  NodeType *type = NodeType::add("wavelength", create, NodeType::SHADER);

  SOCKET_IN_FLOAT(wavelength, "Wavelength", 500.0f);
  SOCKET_OUT_COLOR(color, "Color");

  return type;
}

WavelengthNode::WavelengthNode() : ShaderNode(node_type)
{
}

void WavelengthNode::compile(SVMCompiler &compiler)
{
  ShaderInput *wavelength_in = input("Wavelength");
  ShaderOutput *color_out = output("Color");

  compiler.add_node(
      NODE_WAVELENGTH, compiler.stack_assign(wavelength_in), compiler.stack_assign(color_out));
}

void WavelengthNode::compile(OSLCompiler &compiler)
{
  compiler.add(this, "node_wavelength");
}

/* Blackbody */

NODE_DEFINE(BlackbodyNode)
{
  NodeType *type = NodeType::add("blackbody", create, NodeType::SHADER);

  SOCKET_IN_FLOAT(temperature, "Temperature", 1200.0f);
  SOCKET_OUT_COLOR(color, "Color");

  return type;
}

BlackbodyNode::BlackbodyNode() : ShaderNode(node_type)
{
}

void BlackbodyNode::constant_fold(const ConstantFolder &folder)
{
  if (folder.all_inputs_constant()) {
    folder.make_constant(svm_math_blackbody_color(temperature));
  }
}

void BlackbodyNode::compile(SVMCompiler &compiler)
{
  ShaderInput *temperature_in = input("Temperature");
  ShaderOutput *color_out = output("Color");

  compiler.add_node(
      NODE_BLACKBODY, compiler.stack_assign(temperature_in), compiler.stack_assign(color_out));
}

void BlackbodyNode::compile(OSLCompiler &compiler)
{
  compiler.add(this, "node_blackbody");
}

/* Output */

NODE_DEFINE(OutputNode)
{
  NodeType *type = NodeType::add("output", create, NodeType::SHADER);

  SOCKET_IN_CLOSURE(surface, "Surface");
  SOCKET_IN_CLOSURE(volume, "Volume");
  SOCKET_IN_VECTOR(displacement, "Displacement", make_float3(0.0f, 0.0f, 0.0f));
  SOCKET_IN_NORMAL(normal, "Normal", make_float3(0.0f, 0.0f, 0.0f));

  return type;
}

OutputNode::OutputNode() : ShaderNode(node_type)
{
  special_type = SHADER_SPECIAL_TYPE_OUTPUT;
}

void OutputNode::compile(SVMCompiler &compiler)
{
  if (compiler.output_type() == SHADER_TYPE_DISPLACEMENT) {
    ShaderInput *displacement_in = input("Displacement");

    if (displacement_in->link) {
      compiler.add_node(NODE_SET_DISPLACEMENT, compiler.stack_assign(displacement_in));
    }
  }
}

void OutputNode::compile(OSLCompiler &compiler)
{
  if (compiler.output_type() == SHADER_TYPE_SURFACE)
    compiler.add(this, "node_output_surface");
  else if (compiler.output_type() == SHADER_TYPE_VOLUME)
    compiler.add(this, "node_output_volume");
  else if (compiler.output_type() == SHADER_TYPE_DISPLACEMENT)
    compiler.add(this, "node_output_displacement");
}

/* Map Range Node */

NODE_DEFINE(MapRangeNode)
{
  NodeType *type = NodeType::add("map_range", create, NodeType::SHADER);

  SOCKET_IN_FLOAT(value, "Value", 1.0f);
  SOCKET_IN_FLOAT(from_min, "From Min", 0.0f);
  SOCKET_IN_FLOAT(from_max, "From Max", 1.0f);
  SOCKET_IN_FLOAT(to_min, "To Min", 0.0f);
  SOCKET_IN_FLOAT(to_max, "To Max", 1.0f);

  SOCKET_OUT_FLOAT(result, "Result");

  return type;
}

MapRangeNode::MapRangeNode() : ShaderNode(node_type)
{
}

void MapRangeNode::expand(ShaderGraph *graph)
{
  if (clamp) {
    ShaderOutput *result_out = output("Result");
    if (!result_out->links.empty()) {
      ClampNode *clamp_node = new ClampNode();
      graph->add(clamp_node);
      graph->relink(result_out, clamp_node->output("Result"));
      graph->connect(result_out, clamp_node->input("Value"));
      if (input("To Min")->link) {
        graph->connect(input("To Min")->link, clamp_node->input("Min"));
      }
      else {
        clamp_node->min = to_min;
      }
      if (input("To Max")->link) {
        graph->connect(input("To Max")->link, clamp_node->input("Max"));
      }
      else {
        clamp_node->max = to_max;
      }
    }
  }
}

void MapRangeNode::constant_fold(const ConstantFolder &folder)
{
  if (folder.all_inputs_constant()) {
    float result;
    if (from_max != from_min) {
      result = to_min + ((value - from_min) / (from_max - from_min)) * (to_max - to_min);
    }
    else {
      result = 0.0f;
    }
    folder.make_constant(result);
  }
}

void MapRangeNode::compile(SVMCompiler &compiler)
{
  ShaderInput *value_in = input("Value");
  ShaderInput *from_min_in = input("From Min");
  ShaderInput *from_max_in = input("From Max");
  ShaderInput *to_min_in = input("To Min");
  ShaderInput *to_max_in = input("To Max");
  ShaderOutput *result_out = output("Result");

  int value_stack_offset = compiler.stack_assign(value_in);
  int from_min_stack_offset = compiler.stack_assign_if_linked(from_min_in);
  int from_max_stack_offset = compiler.stack_assign_if_linked(from_max_in);
  int to_min_stack_offset = compiler.stack_assign_if_linked(to_min_in);
  int to_max_stack_offset = compiler.stack_assign_if_linked(to_max_in);
  int result_stack_offset = compiler.stack_assign(result_out);

  compiler.add_node(
      NODE_MAP_RANGE,
      value_stack_offset,
      compiler.encode_uchar4(
          from_min_stack_offset, from_max_stack_offset, to_min_stack_offset, to_max_stack_offset),
      result_stack_offset);

  compiler.add_node(__float_as_int(from_min),
                    __float_as_int(from_max),
                    __float_as_int(to_min),
                    __float_as_int(to_max));
}

void MapRangeNode::compile(OSLCompiler &compiler)
{
  compiler.add(this, "node_map_range");
}

/* Clamp Node */

NODE_DEFINE(ClampNode)
{
  NodeType *type = NodeType::add("clamp", create, NodeType::SHADER);

  SOCKET_IN_FLOAT(value, "Value", 1.0f);
  SOCKET_IN_FLOAT(min, "Min", 0.0f);
  SOCKET_IN_FLOAT(max, "Max", 1.0f);

  SOCKET_OUT_FLOAT(result, "Result");

  return type;
}

ClampNode::ClampNode() : ShaderNode(node_type)
{
}

void ClampNode::constant_fold(const ConstantFolder &folder)
{
  if (folder.all_inputs_constant()) {
    folder.make_constant(clamp(value, min, max));
  }
}

void ClampNode::compile(SVMCompiler &compiler)
{
  ShaderInput *value_in = input("Value");
  ShaderInput *min_in = input("Min");
  ShaderInput *max_in = input("Max");
  ShaderOutput *result_out = output("Result");

  int value_stack_offset = compiler.stack_assign(value_in);
  int min_stack_offset = compiler.stack_assign(min_in);
  int max_stack_offset = compiler.stack_assign(max_in);
  int result_stack_offset = compiler.stack_assign(result_out);

  compiler.add_node(NODE_CLAMP,
                    value_stack_offset,
                    compiler.encode_uchar4(min_stack_offset, max_stack_offset),
                    result_stack_offset);
  compiler.add_node(__float_as_int(min), __float_as_int(max));
}

void ClampNode::compile(OSLCompiler &compiler)
{
  compiler.add(this, "node_clamp");
}

/* AOV Output */

NODE_DEFINE(OutputAOVNode)
{
  NodeType *type = NodeType::add("aov_output", create, NodeType::SHADER);

  SOCKET_IN_COLOR(color, "Color", make_float3(0.0f, 0.0f, 0.0f));
  SOCKET_IN_FLOAT(value, "Value", 0.0f);

  SOCKET_STRING(name, "AOV Name", ustring(""));

  return type;
}

OutputAOVNode::OutputAOVNode() : ShaderNode(node_type)
{
  special_type = SHADER_SPECIAL_TYPE_OUTPUT_AOV;
  slot = -1;
}

void OutputAOVNode::simplify_settings(Scene *scene)
{
  slot = scene->film->get_aov_offset("AOVV " + name.string(), is_color);
  if (slot == -1) {
    slot = scene->film->get_aov_offset("AOVC " + name.string(), is_color);
  }

  if (slot == -1 || is_color) {
    input("Value")->disconnect();
  }
  if (slot == -1 || !is_color) {
    input("Color")->disconnect();
  }
}

void OutputAOVNode::compile(SVMCompiler &compiler)
{
  assert(slot >= 0);

  if (is_color) {
    compiler.add_node(NODE_AOV_COLOR, compiler.stack_assign(input("Color")), slot);
  }
  else {
    compiler.add_node(NODE_AOV_VALUE, compiler.stack_assign(input("Value")), slot);
  }
}

void OutputAOVNode::compile(OSLCompiler & /*compiler*/)
{ /* todo */
}

/* Math */

NODE_DEFINE(MathNode)
{
  NodeType *type = NodeType::add("math", create, NodeType::SHADER);

  static NodeEnum type_enum;
  type_enum.insert("add", NODE_MATH_ADD);
  type_enum.insert("subtract", NODE_MATH_SUBTRACT);
  type_enum.insert("multiply", NODE_MATH_MULTIPLY);
  type_enum.insert("divide", NODE_MATH_DIVIDE);
  type_enum.insert("sine", NODE_MATH_SINE);
  type_enum.insert("cosine", NODE_MATH_COSINE);
  type_enum.insert("tangent", NODE_MATH_TANGENT);
  type_enum.insert("arcsine", NODE_MATH_ARCSINE);
  type_enum.insert("arccosine", NODE_MATH_ARCCOSINE);
  type_enum.insert("arctangent", NODE_MATH_ARCTANGENT);
  type_enum.insert("power", NODE_MATH_POWER);
  type_enum.insert("logarithm", NODE_MATH_LOGARITHM);
  type_enum.insert("minimum", NODE_MATH_MINIMUM);
  type_enum.insert("maximum", NODE_MATH_MAXIMUM);
  type_enum.insert("round", NODE_MATH_ROUND);
  type_enum.insert("less_than", NODE_MATH_LESS_THAN);
  type_enum.insert("greater_than", NODE_MATH_GREATER_THAN);
  type_enum.insert("modulo", NODE_MATH_MODULO);
  type_enum.insert("absolute", NODE_MATH_ABSOLUTE);
  type_enum.insert("arctan2", NODE_MATH_ARCTAN2);
  type_enum.insert("floor", NODE_MATH_FLOOR);
  type_enum.insert("ceil", NODE_MATH_CEIL);
  type_enum.insert("fraction", NODE_MATH_FRACTION);
  type_enum.insert("sqrt", NODE_MATH_SQRT);
  SOCKET_ENUM(type, "Type", type_enum, NODE_MATH_ADD);

  SOCKET_BOOLEAN(use_clamp, "Use Clamp", false);

  SOCKET_IN_FLOAT(value1, "Value1", 0.5f);
  SOCKET_IN_FLOAT(value2, "Value2", 0.5f);

  SOCKET_OUT_FLOAT(value, "Value");

  return type;
}

MathNode::MathNode() : ShaderNode(node_type)
{
}

void MathNode::expand(ShaderGraph *graph)
{
  if (use_clamp) {
    ShaderOutput *result_out = output("Value");
    if (!result_out->links.empty()) {
      ClampNode *clamp_node = new ClampNode();
      clamp_node->min = 0.0f;
      clamp_node->max = 1.0f;
      graph->add(clamp_node);
      graph->relink(result_out, clamp_node->output("Result"));
      graph->connect(result_out, clamp_node->input("Value"));
    }
  }
}

void MathNode::constant_fold(const ConstantFolder &folder)
{
  if (folder.all_inputs_constant()) {
    folder.make_constant(svm_math(type, value1, value2));
  }
  else {
    folder.fold_math(type);
  }
}

void MathNode::compile(SVMCompiler &compiler)
{
  ShaderInput *value1_in = input("Value1");
  ShaderInput *value2_in = input("Value2");
  ShaderOutput *value_out = output("Value");

  int value1_stack_offset = compiler.stack_assign(value1_in);
  int value2_stack_offset = compiler.stack_assign(value2_in);
  int value_stack_offset = compiler.stack_assign(value_out);

  compiler.add_node(NODE_MATH,
                    type,
                    compiler.encode_uchar4(value1_stack_offset, value2_stack_offset),
                    value_stack_offset);
}

void MathNode::compile(OSLCompiler &compiler)
{
  compiler.parameter(this, "type");
  compiler.add(this, "node_math");
}

/* VectorMath */

NODE_DEFINE(VectorMathNode)
{
  NodeType *type = NodeType::add("vector_math", create, NodeType::SHADER);

  static NodeEnum type_enum;
  type_enum.insert("add", NODE_VECTOR_MATH_ADD);
  type_enum.insert("subtract", NODE_VECTOR_MATH_SUBTRACT);
  type_enum.insert("multiply", NODE_VECTOR_MATH_MULTIPLY);
  type_enum.insert("divide", NODE_VECTOR_MATH_DIVIDE);

  type_enum.insert("cross_product", NODE_VECTOR_MATH_CROSS_PRODUCT);
  type_enum.insert("project", NODE_VECTOR_MATH_PROJECT);
  type_enum.insert("reflect", NODE_VECTOR_MATH_REFLECT);
  type_enum.insert("dot_product", NODE_VECTOR_MATH_DOT_PRODUCT);

  type_enum.insert("distance", NODE_VECTOR_MATH_DISTANCE);
  type_enum.insert("length", NODE_VECTOR_MATH_LENGTH);
  type_enum.insert("scale", NODE_VECTOR_MATH_SCALE);
  type_enum.insert("normalize", NODE_VECTOR_MATH_NORMALIZE);

  type_enum.insert("snap", NODE_VECTOR_MATH_SNAP);
  type_enum.insert("floor", NODE_VECTOR_MATH_FLOOR);
  type_enum.insert("ceil", NODE_VECTOR_MATH_CEIL);
  type_enum.insert("modulo", NODE_VECTOR_MATH_MODULO);
  type_enum.insert("fraction", NODE_VECTOR_MATH_FRACTION);
  type_enum.insert("absolute", NODE_VECTOR_MATH_ABSOLUTE);
  type_enum.insert("minimum", NODE_VECTOR_MATH_MINIMUM);
  type_enum.insert("maximum", NODE_VECTOR_MATH_MAXIMUM);
  SOCKET_ENUM(type, "Type", type_enum, NODE_VECTOR_MATH_ADD);

  SOCKET_IN_VECTOR(vector1, "Vector1", make_float3(0.0f, 0.0f, 0.0f));
  SOCKET_IN_VECTOR(vector2, "Vector2", make_float3(0.0f, 0.0f, 0.0f));
  SOCKET_IN_FLOAT(scale, "Scale", 1.0f);

  SOCKET_OUT_FLOAT(value, "Value");
  SOCKET_OUT_VECTOR(vector, "Vector");

  return type;
}

VectorMathNode::VectorMathNode() : ShaderNode(node_type)
{
}

void VectorMathNode::constant_fold(const ConstantFolder &folder)
{
  float value = 0.0f;
  float3 vector = make_float3(0.0f, 0.0f, 0.0f);

  if (folder.all_inputs_constant()) {
    svm_vector_math(&value, &vector, type, vector1, vector2, scale);
    if (folder.output == output("Value")) {
      folder.make_constant(value);
    }
    else if (folder.output == output("Vector")) {
      folder.make_constant(vector);
    }
  }
  else {
    folder.fold_vector_math(type);
  }
}

void VectorMathNode::compile(SVMCompiler &compiler)
{
  ShaderInput *vector1_in = input("Vector1");
  ShaderInput *vector2_in = input("Vector2");
  ShaderInput *scale_in = input("Scale");
  ShaderOutput *value_out = output("Value");
  ShaderOutput *vector_out = output("Vector");

  int vector1_stack_offset = compiler.stack_assign(vector1_in);
  int vector2_stack_offset = compiler.stack_assign(vector2_in);
  int scale_stack_offset = compiler.stack_assign(scale_in);
  int value_stack_offset = compiler.stack_assign_if_linked(value_out);
  int vector_stack_offset = compiler.stack_assign_if_linked(vector_out);

  compiler.add_node(
      NODE_VECTOR_MATH,
      type,
      compiler.encode_uchar4(vector1_stack_offset, vector2_stack_offset, scale_stack_offset),
      compiler.encode_uchar4(value_stack_offset, vector_stack_offset));
}

void VectorMathNode::compile(OSLCompiler &compiler)
{
  compiler.parameter(this, "type");
  compiler.add(this, "node_vector_math");
}

/* VectorTransform */

NODE_DEFINE(VectorTransformNode)
{
  NodeType *type = NodeType::add("vector_transform", create, NodeType::SHADER);

  static NodeEnum type_enum;
  type_enum.insert("vector", NODE_VECTOR_TRANSFORM_TYPE_VECTOR);
  type_enum.insert("point", NODE_VECTOR_TRANSFORM_TYPE_POINT);
  type_enum.insert("normal", NODE_VECTOR_TRANSFORM_TYPE_NORMAL);
  SOCKET_ENUM(type, "Type", type_enum, NODE_VECTOR_TRANSFORM_TYPE_VECTOR);

  static NodeEnum space_enum;
  space_enum.insert("world", NODE_VECTOR_TRANSFORM_CONVERT_SPACE_WORLD);
  space_enum.insert("object", NODE_VECTOR_TRANSFORM_CONVERT_SPACE_OBJECT);
  space_enum.insert("camera", NODE_VECTOR_TRANSFORM_CONVERT_SPACE_CAMERA);
  SOCKET_ENUM(convert_from, "Convert From", space_enum, NODE_VECTOR_TRANSFORM_CONVERT_SPACE_WORLD);
  SOCKET_ENUM(convert_to, "Convert To", space_enum, NODE_VECTOR_TRANSFORM_CONVERT_SPACE_OBJECT);

  SOCKET_IN_VECTOR(vector, "Vector", make_float3(0.0f, 0.0f, 0.0f));
  SOCKET_OUT_VECTOR(vector, "Vector");

  return type;
}

VectorTransformNode::VectorTransformNode() : ShaderNode(node_type)
{
}

void VectorTransformNode::compile(SVMCompiler &compiler)
{
  ShaderInput *vector_in = input("Vector");
  ShaderOutput *vector_out = output("Vector");

  compiler.add_node(
      NODE_VECTOR_TRANSFORM,
      compiler.encode_uchar4(type, convert_from, convert_to),
      compiler.encode_uchar4(compiler.stack_assign(vector_in), compiler.stack_assign(vector_out)));
}

void VectorTransformNode::compile(OSLCompiler &compiler)
{
  compiler.parameter(this, "type");
  compiler.parameter(this, "convert_from");
  compiler.parameter(this, "convert_to");
  compiler.add(this, "node_vector_transform");
}

/* BumpNode */

NODE_DEFINE(BumpNode)
{
  NodeType *type = NodeType::add("bump", create, NodeType::SHADER);

  SOCKET_BOOLEAN(invert, "Invert", false);
  SOCKET_BOOLEAN(use_object_space, "UseObjectSpace", false);

  /* this input is used by the user, but after graph transform it is no longer
   * used and moved to sampler center/x/y instead */
  SOCKET_IN_FLOAT(height, "Height", 1.0f);

  SOCKET_IN_FLOAT(sample_center, "SampleCenter", 0.0f);
  SOCKET_IN_FLOAT(sample_x, "SampleX", 0.0f);
  SOCKET_IN_FLOAT(sample_y, "SampleY", 0.0f);
  SOCKET_IN_NORMAL(normal, "Normal", make_float3(0.0f, 0.0f, 0.0f), SocketType::LINK_NORMAL);
  SOCKET_IN_FLOAT(strength, "Strength", 1.0f);
  SOCKET_IN_FLOAT(distance, "Distance", 0.1f);

  SOCKET_OUT_NORMAL(normal, "Normal");

  return type;
}

BumpNode::BumpNode() : ShaderNode(node_type)
{
  special_type = SHADER_SPECIAL_TYPE_BUMP;
}

void BumpNode::compile(SVMCompiler &compiler)
{
  ShaderInput *center_in = input("SampleCenter");
  ShaderInput *dx_in = input("SampleX");
  ShaderInput *dy_in = input("SampleY");
  ShaderInput *normal_in = input("Normal");
  ShaderInput *strength_in = input("Strength");
  ShaderInput *distance_in = input("Distance");
  ShaderOutput *normal_out = output("Normal");

  /* pack all parameters in the node */
  compiler.add_node(NODE_SET_BUMP,
                    compiler.encode_uchar4(compiler.stack_assign_if_linked(normal_in),
                                           compiler.stack_assign(distance_in),
                                           invert,
                                           use_object_space),
                    compiler.encode_uchar4(compiler.stack_assign(center_in),
                                           compiler.stack_assign(dx_in),
                                           compiler.stack_assign(dy_in),
                                           compiler.stack_assign(strength_in)),
                    compiler.stack_assign(normal_out));
}

void BumpNode::compile(OSLCompiler &compiler)
{
  compiler.parameter(this, "invert");
  compiler.parameter(this, "use_object_space");
  compiler.add(this, "node_bump");
}

void BumpNode::constant_fold(const ConstantFolder &folder)
{
  ShaderInput *height_in = input("Height");
  ShaderInput *normal_in = input("Normal");

  if (height_in->link == NULL) {
    if (normal_in->link == NULL) {
      GeometryNode *geom = new GeometryNode();
      folder.graph->add(geom);
      folder.bypass(geom->output("Normal"));
    }
    else {
      folder.bypass(normal_in->link);
    }
  }

  /* TODO(sergey): Ignore bump with zero strength. */
}

/* Curve node */

CurvesNode::CurvesNode(const NodeType *node_type) : ShaderNode(node_type)
{
}

void CurvesNode::constant_fold(const ConstantFolder &folder, ShaderInput *value_in)
{
  ShaderInput *fac_in = input("Fac");

  /* evaluate fully constant node */
  if (folder.all_inputs_constant()) {
    if (curves.size() == 0) {
      return;
    }

    float3 pos = (value - make_float3(min_x, min_x, min_x)) / (max_x - min_x);
    float3 result;

    result[0] = rgb_ramp_lookup(curves.data(), pos[0], true, true, curves.size()).x;
    result[1] = rgb_ramp_lookup(curves.data(), pos[1], true, true, curves.size()).y;
    result[2] = rgb_ramp_lookup(curves.data(), pos[2], true, true, curves.size()).z;

    folder.make_constant(interp(value, result, fac));
  }
  /* remove no-op node */
  else if (!fac_in->link && fac == 0.0f) {
    /* link is not null because otherwise all inputs are constant */
    folder.bypass(value_in->link);
  }
}

void CurvesNode::compile(SVMCompiler &compiler,
                         int type,
                         ShaderInput *value_in,
                         ShaderOutput *value_out)
{
  if (curves.size() == 0)
    return;

  ShaderInput *fac_in = input("Fac");

  compiler.add_node(type,
                    compiler.encode_uchar4(compiler.stack_assign(fac_in),
                                           compiler.stack_assign(value_in),
                                           compiler.stack_assign(value_out)),
                    __float_as_int(min_x),
                    __float_as_int(max_x));

  compiler.add_node(curves.size());
  for (int i = 0; i < curves.size(); i++)
    compiler.add_node(float3_to_float4(curves[i]));
}

void CurvesNode::compile(OSLCompiler &compiler, const char *name)
{
  if (curves.size() == 0)
    return;

  compiler.parameter_color_array("ramp", curves);
  compiler.parameter(this, "min_x");
  compiler.parameter(this, "max_x");
  compiler.add(this, name);
}

void CurvesNode::compile(SVMCompiler & /*compiler*/)
{
  assert(0);
}

void CurvesNode::compile(OSLCompiler & /*compiler*/)
{
  assert(0);
}

/* RGBCurvesNode */

NODE_DEFINE(RGBCurvesNode)
{
  NodeType *type = NodeType::add("rgb_curves", create, NodeType::SHADER);

  SOCKET_COLOR_ARRAY(curves, "Curves", array<float3>());
  SOCKET_FLOAT(min_x, "Min X", 0.0f);
  SOCKET_FLOAT(max_x, "Max X", 1.0f);

  SOCKET_IN_FLOAT(fac, "Fac", 0.0f);
  SOCKET_IN_COLOR(value, "Color", make_float3(0.0f, 0.0f, 0.0f));

  SOCKET_OUT_COLOR(value, "Color");

  return type;
}

RGBCurvesNode::RGBCurvesNode() : CurvesNode(node_type)
{
}

void RGBCurvesNode::constant_fold(const ConstantFolder &folder)
{
  CurvesNode::constant_fold(folder, input("Color"));
}

void RGBCurvesNode::compile(SVMCompiler &compiler)
{
  CurvesNode::compile(compiler, NODE_RGB_CURVES, input("Color"), output("Color"));
}

void RGBCurvesNode::compile(OSLCompiler &compiler)
{
  CurvesNode::compile(compiler, "node_rgb_curves");
}

/* VectorCurvesNode */

NODE_DEFINE(VectorCurvesNode)
{
  NodeType *type = NodeType::add("vector_curves", create, NodeType::SHADER);

  SOCKET_VECTOR_ARRAY(curves, "Curves", array<float3>());
  SOCKET_FLOAT(min_x, "Min X", 0.0f);
  SOCKET_FLOAT(max_x, "Max X", 1.0f);

  SOCKET_IN_FLOAT(fac, "Fac", 0.0f);
  SOCKET_IN_VECTOR(value, "Vector", make_float3(0.0f, 0.0f, 0.0f));

  SOCKET_OUT_VECTOR(value, "Vector");

  return type;
}

VectorCurvesNode::VectorCurvesNode() : CurvesNode(node_type)
{
}

void VectorCurvesNode::constant_fold(const ConstantFolder &folder)
{
  CurvesNode::constant_fold(folder, input("Vector"));
}

void VectorCurvesNode::compile(SVMCompiler &compiler)
{
  CurvesNode::compile(compiler, NODE_VECTOR_CURVES, input("Vector"), output("Vector"));
}

void VectorCurvesNode::compile(OSLCompiler &compiler)
{
  CurvesNode::compile(compiler, "node_vector_curves");
}

/* RGBRampNode */

NODE_DEFINE(RGBRampNode)
{
  NodeType *type = NodeType::add("rgb_ramp", create, NodeType::SHADER);

  SOCKET_COLOR_ARRAY(ramp, "Ramp", array<float3>());
  SOCKET_FLOAT_ARRAY(ramp_alpha, "Ramp Alpha", array<float>());
  SOCKET_BOOLEAN(interpolate, "Interpolate", true);

  SOCKET_IN_FLOAT(fac, "Fac", 0.0f);

  SOCKET_OUT_COLOR(color, "Color");
  SOCKET_OUT_FLOAT(alpha, "Alpha");

  return type;
}

RGBRampNode::RGBRampNode() : ShaderNode(node_type)
{
}

void RGBRampNode::constant_fold(const ConstantFolder &folder)
{
  if (ramp.size() == 0 || ramp.size() != ramp_alpha.size())
    return;

  if (folder.all_inputs_constant()) {
    float f = clamp(fac, 0.0f, 1.0f) * (ramp.size() - 1);

    /* clamp int as well in case of NaN */
    int i = clamp((int)f, 0, ramp.size() - 1);
    float t = f - (float)i;

    bool use_lerp = interpolate && t > 0.0f;

    if (folder.output == output("Color")) {
      float3 color = rgb_ramp_lookup(ramp.data(), fac, use_lerp, false, ramp.size());
      folder.make_constant(color);
    }
    else if (folder.output == output("Alpha")) {
      float alpha = float_ramp_lookup(ramp_alpha.data(), fac, use_lerp, false, ramp_alpha.size());
      folder.make_constant(alpha);
    }
  }
}

void RGBRampNode::compile(SVMCompiler &compiler)
{
  if (ramp.size() == 0 || ramp.size() != ramp_alpha.size())
    return;

  ShaderInput *fac_in = input("Fac");
  ShaderOutput *color_out = output("Color");
  ShaderOutput *alpha_out = output("Alpha");

  compiler.add_node(NODE_RGB_RAMP,
                    compiler.encode_uchar4(compiler.stack_assign(fac_in),
                                           compiler.stack_assign_if_linked(color_out),
                                           compiler.stack_assign_if_linked(alpha_out)),
                    interpolate);

  compiler.add_node(ramp.size());
  for (int i = 0; i < ramp.size(); i++)
    compiler.add_node(make_float4(ramp[i].x, ramp[i].y, ramp[i].z, ramp_alpha[i]));
}

void RGBRampNode::compile(OSLCompiler &compiler)
{
  if (ramp.size() == 0 || ramp.size() != ramp_alpha.size())
    return;

  compiler.parameter_color_array("ramp_color", ramp);
  compiler.parameter_array("ramp_alpha", ramp_alpha.data(), ramp_alpha.size());
  compiler.parameter(this, "interpolate");

  compiler.add(this, "node_rgb_ramp");
}

/* Set Normal Node */

NODE_DEFINE(SetNormalNode)
{
  NodeType *type = NodeType::add("set_normal", create, NodeType::SHADER);

  SOCKET_IN_VECTOR(direction, "Direction", make_float3(0.0f, 0.0f, 0.0f));
  SOCKET_OUT_NORMAL(normal, "Normal");

  return type;
}

SetNormalNode::SetNormalNode() : ShaderNode(node_type)
{
}

void SetNormalNode::compile(SVMCompiler &compiler)
{
  ShaderInput *direction_in = input("Direction");
  ShaderOutput *normal_out = output("Normal");

  compiler.add_node(NODE_CLOSURE_SET_NORMAL,
                    compiler.stack_assign(direction_in),
                    compiler.stack_assign(normal_out));
}

void SetNormalNode::compile(OSLCompiler &compiler)
{
  compiler.add(this, "node_set_normal");
}

/* OSLNode */

OSLNode::OSLNode() : ShaderNode(new NodeType(NodeType::SHADER))
{
  special_type = SHADER_SPECIAL_TYPE_OSL;
}

OSLNode::~OSLNode()
{
  delete type;
}

ShaderNode *OSLNode::clone() const
{
  return OSLNode::create(this->inputs.size(), this);
}

OSLNode *OSLNode::create(size_t num_inputs, const OSLNode *from)
{
  /* allocate space for the node itself and parameters, aligned to 16 bytes
   * assuming that's the most parameter types need */
  size_t node_size = align_up(sizeof(OSLNode), 16);
  size_t inputs_size = align_up(SocketType::max_size(), 16) * num_inputs;

  char *node_memory = (char *)operator new(node_size + inputs_size);
  memset(node_memory, 0, node_size + inputs_size);

  if (!from) {
    return new (node_memory) OSLNode();
  }
  else {
    /* copy input default values and node type for cloning */
    memcpy(node_memory + node_size, (char *)from + node_size, inputs_size);

    OSLNode *node = new (node_memory) OSLNode(*from);
    node->type = new NodeType(*(from->type));
    return node;
  }
}

char *OSLNode::input_default_value()
{
  /* pointer to default value storage, which is the same as our actual value */
  size_t num_inputs = type->inputs.size();
  size_t inputs_size = align_up(SocketType::max_size(), 16) * num_inputs;
  return (char *)this + align_up(sizeof(OSLNode), 16) + inputs_size;
}

void OSLNode::add_input(ustring name, SocketType::Type socket_type)
{
  char *memory = input_default_value();
  size_t offset = memory - (char *)this;
  const_cast<NodeType *>(type)->register_input(
      name, name, socket_type, offset, memory, NULL, NULL, SocketType::LINKABLE);
}

void OSLNode::add_output(ustring name, SocketType::Type socket_type)
{
  const_cast<NodeType *>(type)->register_output(name, name, socket_type);
}

void OSLNode::compile(SVMCompiler &)
{
  /* doesn't work for SVM, obviously ... */
}

void OSLNode::compile(OSLCompiler &compiler)
{
  if (!filepath.empty())
    compiler.add(this, filepath.c_str(), true);
  else
    compiler.add(this, bytecode_hash.c_str(), false);
}

/* Normal Map */

NODE_DEFINE(NormalMapNode)
{
  NodeType *type = NodeType::add("normal_map", create, NodeType::SHADER);

  static NodeEnum space_enum;
  space_enum.insert("tangent", NODE_NORMAL_MAP_TANGENT);
  space_enum.insert("object", NODE_NORMAL_MAP_OBJECT);
  space_enum.insert("world", NODE_NORMAL_MAP_WORLD);
  space_enum.insert("blender_object", NODE_NORMAL_MAP_BLENDER_OBJECT);
  space_enum.insert("blender_world", NODE_NORMAL_MAP_BLENDER_WORLD);
  SOCKET_ENUM(space, "Space", space_enum, NODE_NORMAL_MAP_TANGENT);

  SOCKET_STRING(attribute, "Attribute", ustring());

  SOCKET_IN_NORMAL(normal_osl,
                   "NormalIn",
                   make_float3(0.0f, 0.0f, 0.0f),
                   SocketType::LINK_NORMAL | SocketType::OSL_INTERNAL);
  SOCKET_IN_FLOAT(strength, "Strength", 1.0f);
  SOCKET_IN_COLOR(color, "Color", make_float3(0.5f, 0.5f, 1.0f));

  SOCKET_OUT_NORMAL(normal, "Normal");

  return type;
}

NormalMapNode::NormalMapNode() : ShaderNode(node_type)
{
}

void NormalMapNode::attributes(Shader *shader, AttributeRequestSet *attributes)
{
  if (shader->has_surface && space == NODE_NORMAL_MAP_TANGENT) {
    if (attribute.empty()) {
      attributes->add(ATTR_STD_UV_TANGENT);
      attributes->add(ATTR_STD_UV_TANGENT_SIGN);
    }
    else {
      attributes->add(ustring((string(attribute.c_str()) + ".tangent").c_str()));
      attributes->add(ustring((string(attribute.c_str()) + ".tangent_sign").c_str()));
    }

    attributes->add(ATTR_STD_VERTEX_NORMAL);
  }

  ShaderNode::attributes(shader, attributes);
}

void NormalMapNode::compile(SVMCompiler &compiler)
{
  ShaderInput *color_in = input("Color");
  ShaderInput *strength_in = input("Strength");
  ShaderOutput *normal_out = output("Normal");
  int attr = 0, attr_sign = 0;

  if (space == NODE_NORMAL_MAP_TANGENT) {
    if (attribute.empty()) {
      attr = compiler.attribute(ATTR_STD_UV_TANGENT);
      attr_sign = compiler.attribute(ATTR_STD_UV_TANGENT_SIGN);
    }
    else {
      attr = compiler.attribute(ustring((string(attribute.c_str()) + ".tangent").c_str()));
      attr_sign = compiler.attribute(
          ustring((string(attribute.c_str()) + ".tangent_sign").c_str()));
    }
  }

  compiler.add_node(NODE_NORMAL_MAP,
                    compiler.encode_uchar4(compiler.stack_assign(color_in),
                                           compiler.stack_assign(strength_in),
                                           compiler.stack_assign(normal_out),
                                           space),
                    attr,
                    attr_sign);
}

void NormalMapNode::compile(OSLCompiler &compiler)
{
  if (space == NODE_NORMAL_MAP_TANGENT) {
    if (attribute.empty()) {
      compiler.parameter("attr_name", ustring("geom:tangent"));
      compiler.parameter("attr_sign_name", ustring("geom:tangent_sign"));
    }
    else {
      compiler.parameter("attr_name", ustring((string(attribute.c_str()) + ".tangent").c_str()));
      compiler.parameter("attr_sign_name",
                         ustring((string(attribute.c_str()) + ".tangent_sign").c_str()));
    }
  }

  compiler.parameter(this, "space");
  compiler.add(this, "node_normal_map");
}

/* Tangent */

NODE_DEFINE(TangentNode)
{
  NodeType *type = NodeType::add("tangent", create, NodeType::SHADER);

  static NodeEnum direction_type_enum;
  direction_type_enum.insert("radial", NODE_TANGENT_RADIAL);
  direction_type_enum.insert("uv_map", NODE_TANGENT_UVMAP);
  SOCKET_ENUM(direction_type, "Direction Type", direction_type_enum, NODE_TANGENT_RADIAL);

  static NodeEnum axis_enum;
  axis_enum.insert("x", NODE_TANGENT_AXIS_X);
  axis_enum.insert("y", NODE_TANGENT_AXIS_Y);
  axis_enum.insert("z", NODE_TANGENT_AXIS_Z);
  SOCKET_ENUM(axis, "Axis", axis_enum, NODE_TANGENT_AXIS_X);

  SOCKET_STRING(attribute, "Attribute", ustring());

  SOCKET_IN_NORMAL(normal_osl,
                   "NormalIn",
                   make_float3(0.0f, 0.0f, 0.0f),
                   SocketType::LINK_NORMAL | SocketType::OSL_INTERNAL);
  SOCKET_OUT_NORMAL(tangent, "Tangent");

  return type;
}

TangentNode::TangentNode() : ShaderNode(node_type)
{
}

void TangentNode::attributes(Shader *shader, AttributeRequestSet *attributes)
{
  if (shader->has_surface) {
    if (direction_type == NODE_TANGENT_UVMAP) {
      if (attribute.empty())
        attributes->add(ATTR_STD_UV_TANGENT);
      else
        attributes->add(ustring((string(attribute.c_str()) + ".tangent").c_str()));
    }
    else
      attributes->add(ATTR_STD_GENERATED);
  }

  ShaderNode::attributes(shader, attributes);
}

void TangentNode::compile(SVMCompiler &compiler)
{
  ShaderOutput *tangent_out = output("Tangent");
  int attr;

  if (direction_type == NODE_TANGENT_UVMAP) {
    if (attribute.empty())
      attr = compiler.attribute(ATTR_STD_UV_TANGENT);
    else
      attr = compiler.attribute(ustring((string(attribute.c_str()) + ".tangent").c_str()));
  }
  else
    attr = compiler.attribute(ATTR_STD_GENERATED);

  compiler.add_node(
      NODE_TANGENT,
      compiler.encode_uchar4(compiler.stack_assign(tangent_out), direction_type, axis),
      attr);
}

void TangentNode::compile(OSLCompiler &compiler)
{
  if (direction_type == NODE_TANGENT_UVMAP) {
    if (attribute.empty())
      compiler.parameter("attr_name", ustring("geom:tangent"));
    else
      compiler.parameter("attr_name", ustring((string(attribute.c_str()) + ".tangent").c_str()));
  }

  compiler.parameter(this, "direction_type");
  compiler.parameter(this, "axis");
  compiler.add(this, "node_tangent");
}

/* Bevel */

NODE_DEFINE(BevelNode)
{
  NodeType *type = NodeType::add("bevel", create, NodeType::SHADER);

  SOCKET_INT(samples, "Samples", 4);

  SOCKET_IN_FLOAT(radius, "Radius", 0.05f);
  SOCKET_IN_NORMAL(normal, "Normal", make_float3(0.0f, 0.0f, 0.0f), SocketType::LINK_NORMAL);

  SOCKET_OUT_NORMAL(bevel, "Normal");

  return type;
}

BevelNode::BevelNode() : ShaderNode(node_type)
{
}

void BevelNode::compile(SVMCompiler &compiler)
{
  ShaderInput *radius_in = input("Radius");
  ShaderInput *normal_in = input("Normal");
  ShaderOutput *normal_out = output("Normal");

  compiler.add_node(NODE_BEVEL,
                    compiler.encode_uchar4(samples,
                                           compiler.stack_assign(radius_in),
                                           compiler.stack_assign_if_linked(normal_in),
                                           compiler.stack_assign(normal_out)));
}

void BevelNode::compile(OSLCompiler &compiler)
{
  compiler.parameter(this, "samples");
  compiler.add(this, "node_bevel");
}

/* Displacement */

NODE_DEFINE(DisplacementNode)
{
  NodeType *type = NodeType::add("displacement", create, NodeType::SHADER);

  static NodeEnum space_enum;
  space_enum.insert("object", NODE_NORMAL_MAP_OBJECT);
  space_enum.insert("world", NODE_NORMAL_MAP_WORLD);

  SOCKET_ENUM(space, "Space", space_enum, NODE_NORMAL_MAP_OBJECT);

  SOCKET_IN_FLOAT(height, "Height", 0.0f);
  SOCKET_IN_FLOAT(midlevel, "Midlevel", 0.5f);
  SOCKET_IN_FLOAT(scale, "Scale", 1.0f);
  SOCKET_IN_NORMAL(normal, "Normal", make_float3(0.0f, 0.0f, 0.0f), SocketType::LINK_NORMAL);

  SOCKET_OUT_VECTOR(displacement, "Displacement");

  return type;
}

DisplacementNode::DisplacementNode() : ShaderNode(node_type)
{
}

void DisplacementNode::constant_fold(const ConstantFolder &folder)
{
  if (folder.all_inputs_constant()) {
    if ((height - midlevel == 0.0f) || (scale == 0.0f)) {
      folder.make_zero();
    }
  }
}

void DisplacementNode::compile(SVMCompiler &compiler)
{
  ShaderInput *height_in = input("Height");
  ShaderInput *midlevel_in = input("Midlevel");
  ShaderInput *scale_in = input("Scale");
  ShaderInput *normal_in = input("Normal");
  ShaderOutput *displacement_out = output("Displacement");

  compiler.add_node(NODE_DISPLACEMENT,
                    compiler.encode_uchar4(compiler.stack_assign(height_in),
                                           compiler.stack_assign(midlevel_in),
                                           compiler.stack_assign(scale_in),
                                           compiler.stack_assign_if_linked(normal_in)),
                    compiler.stack_assign(displacement_out),
                    space);
}

void DisplacementNode::compile(OSLCompiler &compiler)
{
  compiler.parameter(this, "space");
  compiler.add(this, "node_displacement");
}

/* Vector Displacement */

NODE_DEFINE(VectorDisplacementNode)
{
  NodeType *type = NodeType::add("vector_displacement", create, NodeType::SHADER);

  static NodeEnum space_enum;
  space_enum.insert("tangent", NODE_NORMAL_MAP_TANGENT);
  space_enum.insert("object", NODE_NORMAL_MAP_OBJECT);
  space_enum.insert("world", NODE_NORMAL_MAP_WORLD);

  SOCKET_ENUM(space, "Space", space_enum, NODE_NORMAL_MAP_TANGENT);
  SOCKET_STRING(attribute, "Attribute", ustring());

  SOCKET_IN_COLOR(vector, "Vector", make_float3(0.0f, 0.0f, 0.0f));
  SOCKET_IN_FLOAT(midlevel, "Midlevel", 0.0f);
  SOCKET_IN_FLOAT(scale, "Scale", 1.0f);

  SOCKET_OUT_VECTOR(displacement, "Displacement");

  return type;
}

VectorDisplacementNode::VectorDisplacementNode() : ShaderNode(node_type)
{
}

void VectorDisplacementNode::constant_fold(const ConstantFolder &folder)
{
  if (folder.all_inputs_constant()) {
    if ((vector == make_float3(0.0f, 0.0f, 0.0f) && midlevel == 0.0f) || (scale == 0.0f)) {
      folder.make_zero();
    }
  }
}

void VectorDisplacementNode::attributes(Shader *shader, AttributeRequestSet *attributes)
{
  if (shader->has_surface && space == NODE_NORMAL_MAP_TANGENT) {
    if (attribute.empty()) {
      attributes->add(ATTR_STD_UV_TANGENT);
      attributes->add(ATTR_STD_UV_TANGENT_SIGN);
    }
    else {
      attributes->add(ustring((string(attribute.c_str()) + ".tangent").c_str()));
      attributes->add(ustring((string(attribute.c_str()) + ".tangent_sign").c_str()));
    }

    attributes->add(ATTR_STD_VERTEX_NORMAL);
  }

  ShaderNode::attributes(shader, attributes);
}

void VectorDisplacementNode::compile(SVMCompiler &compiler)
{
  ShaderInput *vector_in = input("Vector");
  ShaderInput *midlevel_in = input("Midlevel");
  ShaderInput *scale_in = input("Scale");
  ShaderOutput *displacement_out = output("Displacement");
  int attr = 0, attr_sign = 0;

  if (space == NODE_NORMAL_MAP_TANGENT) {
    if (attribute.empty()) {
      attr = compiler.attribute(ATTR_STD_UV_TANGENT);
      attr_sign = compiler.attribute(ATTR_STD_UV_TANGENT_SIGN);
    }
    else {
      attr = compiler.attribute(ustring((string(attribute.c_str()) + ".tangent").c_str()));
      attr_sign = compiler.attribute(
          ustring((string(attribute.c_str()) + ".tangent_sign").c_str()));
    }
  }

  compiler.add_node(NODE_VECTOR_DISPLACEMENT,
                    compiler.encode_uchar4(compiler.stack_assign(vector_in),
                                           compiler.stack_assign(midlevel_in),
                                           compiler.stack_assign(scale_in),
                                           compiler.stack_assign(displacement_out)),
                    attr,
                    attr_sign);

  compiler.add_node(space);
}

void VectorDisplacementNode::compile(OSLCompiler &compiler)
{
  if (space == NODE_NORMAL_MAP_TANGENT) {
    if (attribute.empty()) {
      compiler.parameter("attr_name", ustring("geom:tangent"));
      compiler.parameter("attr_sign_name", ustring("geom:tangent_sign"));
    }
    else {
      compiler.parameter("attr_name", ustring((string(attribute.c_str()) + ".tangent").c_str()));
      compiler.parameter("attr_sign_name",
                         ustring((string(attribute.c_str()) + ".tangent_sign").c_str()));
    }
  }

  compiler.parameter(this, "space");
  compiler.add(this, "node_vector_displacement");
}

CCL_NAMESPACE_END<|MERGE_RESOLUTION|>--- conflicted
+++ resolved
@@ -283,17 +283,23 @@
   tiles.push_back(0);
 }
 
+ImageTextureNode::~ImageTextureNode()
+{
+  if(image_manager) {
+    image_manager->remove_image(filename.string(),
+                                string(),
+                                builtin_data,
+                                interpolation,
+                                extension,
+                                alpha_type,
+                                colorspace);
+  }
+}
+
 ShaderNode *ImageTextureNode::clone() const
 {
-<<<<<<< HEAD
-  if (image_manager) {
-    image_manager->remove_image(
-        filename.string(), string(), builtin_data, interpolation, extension, alpha_type, colorspace);
-  }
-=======
   add_image_user();
   return new ImageTextureNode(*this);
->>>>>>> c7582d7b
 }
 
 void ImageTextureNode::simplify_settings(Scene *scene, Shader *shader)
@@ -362,25 +368,7 @@
   ShaderOutput *alpha_out = output("Alpha");
 
   image_manager = compiler.image_manager;
-<<<<<<< HEAD
-  if (is_float == -1) {
-    ImageMetaData metadata;
-    slot = image_manager->add_image(filename.string(),
-                                    string(),
-                                    builtin_data,
-                                    animated,
-                                    0,
-                                    interpolation,
-                                    extension,
-                                    alpha_type,
-                                    colorspace,
-                                    false,
-                                    0.0f,
-                                    metadata);
-    is_float = metadata.is_float;
-    compress_as_srgb = metadata.compress_as_srgb;
-    known_colorspace = metadata.colorspace;
-=======
+
   if (slots.size() < tiles.size()) {
     slots.clear();
     slots.reserve(tiles.size());
@@ -394,6 +382,7 @@
 
       ImageMetaData metadata;
       int slot = image_manager->add_image(tile_name,
+                                          string(),
                                           builtin_data,
                                           animated,
                                           0,
@@ -401,6 +390,8 @@
                                           extension,
                                           alpha_type,
                                           colorspace,
+                                          false,
+                                          0.0f,
                                           metadata);
       slots.push_back(slot);
 
@@ -412,7 +403,6 @@
         have_metadata = true;
       }
     }
->>>>>>> c7582d7b
   }
 
   bool has_image = false;
@@ -511,29 +501,13 @@
   if (slots.size() == 0) {
     ImageMetaData metadata;
     if (builtin_data == NULL) {
-<<<<<<< HEAD
-      image_manager->get_image_metadata(filename.string(), string(), NULL, colorspace, metadata);
-    }
-    else {
-      slot = image_manager->add_image(filename.string(),
-                                      string(),
-                                      builtin_data,
-                                      animated,
-                                      0,
-                                      interpolation,
-                                      extension,
-                                      alpha_type,
-                                      colorspace,
-                                      false,
-                                      0.0f,
-                                      metadata);
-=======
       image_manager->get_image_metadata(filename.string(), NULL, colorspace, metadata);
       slots.push_back(-1);
     }
     else {
       /* TODO(lukas): OSL UDIMs */
       int slot = image_manager->add_image(filename.string(),
+                                          string(),
                                           builtin_data,
                                           animated,
                                           0,
@@ -541,9 +515,10 @@
                                           extension,
                                           alpha_type,
                                           colorspace,
+                                          false,
+                                          0.0f,
                                           metadata);
       slots.push_back(slot);
->>>>>>> c7582d7b
     }
     is_float = metadata.is_float;
     compress_as_srgb = metadata.compress_as_srgb;
@@ -622,7 +597,6 @@
   animated = false;
 }
 
-<<<<<<< HEAD
 EnvironmentTextureNode::~EnvironmentTextureNode()
 {
   if (image_manager) {
@@ -631,8 +605,6 @@
   }
 }
 
-=======
->>>>>>> c7582d7b
 ShaderNode *EnvironmentTextureNode::clone() const
 {
   add_image_user();
@@ -661,21 +633,8 @@
   image_manager = compiler.image_manager;
   if (slots.empty()) {
     ImageMetaData metadata;
-<<<<<<< HEAD
-    slot = image_manager->add_image(filename.string(),
-                                    string(),
-                                    builtin_data,
-                                    animated,
-                                    0,
-                                    interpolation,
-                                    EXTENSION_REPEAT,
-                                    alpha_type,
-                                    colorspace,
-                                    false,
-                                    0.0f,
-                                    metadata);
-=======
     int slot = image_manager->add_image(filename.string(),
+                                        string(),
                                         builtin_data,
                                         animated,
                                         0,
@@ -683,9 +642,10 @@
                                         EXTENSION_REPEAT,
                                         alpha_type,
                                         colorspace,
+                                        false,
+                                        0.0f,
                                         metadata);
     slots.push_back(slot);
->>>>>>> c7582d7b
     is_float = metadata.is_float;
     compress_as_srgb = metadata.compress_as_srgb;
     known_colorspace = metadata.colorspace;
@@ -734,28 +694,12 @@
   if (slots.empty()) {
     ImageMetaData metadata;
     if (builtin_data == NULL) {
-<<<<<<< HEAD
-      image_manager->get_image_metadata(filename.string(), string(), NULL, colorspace, metadata);
-    }
-    else {
-      slot = image_manager->add_image(filename.string(),
-                                      string(),
-                                      builtin_data,
-                                      animated,
-                                      0,
-                                      interpolation,
-                                      EXTENSION_REPEAT,
-                                      alpha_type,
-                                      colorspace,
-                                      false,
-                                      0.0f,
-                                      metadata);
-=======
       image_manager->get_image_metadata(filename.string(), NULL, colorspace, metadata);
       slots.push_back(-1);
     }
     else {
       int slot = image_manager->add_image(filename.string(),
+                                          string(),
                                           builtin_data,
                                           animated,
                                           0,
@@ -763,9 +707,10 @@
                                           EXTENSION_REPEAT,
                                           alpha_type,
                                           colorspace,
+                                          false,
+                                          0.0f,
                                           metadata);
       slots.push_back(slot);
->>>>>>> c7582d7b
     }
     is_float = metadata.is_float;
     compress_as_srgb = metadata.compress_as_srgb;
