/*
 * Copyright 2011-2013 Blender Foundation
 *
 * Licensed under the Apache License, Version 2.0 (the "License");
 * you may not use this file except in compliance with the License.
 * You may obtain a copy of the License at
 *
 * http://www.apache.org/licenses/LICENSE-2.0
 *
 * Unless required by applicable law or agreed to in writing, software
 * distributed under the License is distributed on an "AS IS" BASIS,
 * WITHOUT WARRANTIES OR CONDITIONS OF ANY KIND, either express or implied.
 * See the License for the specific language governing permissions and
 * limitations under the License.
 */

#include "render/camera.h"
#include "device/device.h"
#include "render/film.h"
#include "render/integrator.h"
#include "render/mesh.h"
#include "render/scene.h"
#include "render/tables.h"

#include "util/util_algorithm.h"
#include "util/util_foreach.h"
#include "util/util_math.h"
#include "util/util_math_cdf.h"

CCL_NAMESPACE_BEGIN

/* Pass */

static bool compare_pass_order(const Pass &a, const Pass &b)
{
  if (a.components == b.components)
    return (a.type < b.type);
  return (a.components > b.components);
}

void Pass::add(PassType type, vector<Pass> &passes, const char *name)
{
  for (size_t i = 0; i < passes.size(); i++) {
    if (passes[i].type == type && (name ? (passes[i].name == name) : passes[i].name.empty())) {
      return;
    }
  }

  Pass pass;

  pass.type = type;
  pass.filter = true;
  pass.exposure = false;
  pass.divide_type = PASS_NONE;
  if (name) {
    pass.name = name;
  }

  switch (type) {
    case PASS_NONE:
      pass.components = 0;
      break;
    case PASS_COMBINED:
      pass.components = 4;
      pass.exposure = true;
      break;
    case PASS_DEPTH:
      pass.components = 1;
      pass.filter = false;
      break;
    case PASS_MIST:
      pass.components = 1;
      break;
    case PASS_NORMAL:
      pass.components = 4;
      break;
    case PASS_UV:
      pass.components = 4;
      break;
    case PASS_MOTION:
      pass.components = 4;
      pass.divide_type = PASS_MOTION_WEIGHT;
      break;
    case PASS_MOTION_WEIGHT:
      pass.components = 1;
      break;
    case PASS_OBJECT_ID:
    case PASS_MATERIAL_ID:
      pass.components = 1;
      pass.filter = false;
      break;

    case PASS_EMISSION:
    case PASS_BACKGROUND:
      pass.components = 4;
      pass.exposure = true;
      break;
    case PASS_AO:
      pass.components = 4;
      break;
    case PASS_SHADOW:
      pass.components = 4;
      pass.exposure = false;
      break;
    case PASS_LIGHT:
      /* This isn't a real pass, used by baking to see whether
       * light data is needed or not.
       *
       * Set components to 0 so pass sort below happens in a
       * determined way.
       */
      pass.components = 0;
      break;
#ifdef WITH_CYCLES_DEBUG
    case PASS_BVH_TRAVERSED_NODES:
    case PASS_BVH_TRAVERSED_INSTANCES:
    case PASS_BVH_INTERSECTIONS:
    case PASS_RAY_BOUNCES:
      pass.components = 1;
      pass.exposure = false;
      break;
#endif
    case PASS_RENDER_TIME:
      /* This pass is handled entirely on the host side. */
      pass.components = 0;
      break;

    case PASS_DIFFUSE_COLOR:
    case PASS_GLOSSY_COLOR:
    case PASS_TRANSMISSION_COLOR:
    case PASS_SUBSURFACE_COLOR:
      pass.components = 4;
      break;
    case PASS_DIFFUSE_DIRECT:
    case PASS_DIFFUSE_INDIRECT:
      pass.components = 4;
      pass.exposure = true;
      pass.divide_type = PASS_DIFFUSE_COLOR;
      break;
    case PASS_GLOSSY_DIRECT:
    case PASS_GLOSSY_INDIRECT:
      pass.components = 4;
      pass.exposure = true;
      pass.divide_type = PASS_GLOSSY_COLOR;
      break;
    case PASS_TRANSMISSION_DIRECT:
    case PASS_TRANSMISSION_INDIRECT:
      pass.components = 4;
      pass.exposure = true;
      pass.divide_type = PASS_TRANSMISSION_COLOR;
      break;
    case PASS_SUBSURFACE_DIRECT:
    case PASS_SUBSURFACE_INDIRECT:
      pass.components = 4;
      pass.exposure = true;
      pass.divide_type = PASS_SUBSURFACE_COLOR;
      break;
    case PASS_VOLUME_DIRECT:
    case PASS_VOLUME_INDIRECT:
      pass.components = 4;
      pass.exposure = true;
      break;
    case PASS_CRYPTOMATTE:
      pass.components = 4;
      break;
<<<<<<< HEAD
    case PASS_ADAPTIVE_AUX_BUFFER:
      pass.components = 4;
      break;
    case PASS_SAMPLE_COUNT:
      pass.components = 1;
      pass.exposure = false;
=======
    case PASS_AOV_COLOR:
      pass.components = 4;
      break;
    case PASS_AOV_VALUE:
      pass.components = 1;
>>>>>>> 9f00688a
      break;
    default:
      assert(false);
      break;
  }

  passes.push_back(pass);

  /* order from by components, to ensure alignment so passes with size 4
   * come first and then passes with size 1 */
  sort(&passes[0], &passes[0] + passes.size(), compare_pass_order);

  if (pass.divide_type != PASS_NONE)
    Pass::add(pass.divide_type, passes);
}

bool Pass::equals(const vector<Pass> &A, const vector<Pass> &B)
{
  if (A.size() != B.size())
    return false;

  for (int i = 0; i < A.size(); i++)
    if (A[i].type != B[i].type || A[i].name != B[i].name)
      return false;

  return true;
}

bool Pass::contains(const vector<Pass> &passes, PassType type)
{
  for (size_t i = 0; i < passes.size(); i++)
    if (passes[i].type == type)
      return true;

  return false;
}

/* Pixel Filter */

static float filter_func_box(float /*v*/, float /*width*/)
{
  return 1.0f;
}

static float filter_func_gaussian(float v, float width)
{
  v *= 6.0f / width;
  return expf(-2.0f * v * v);
}

static float filter_func_blackman_harris(float v, float width)
{
  v = M_2PI_F * (v / width + 0.5f);
  return 0.35875f - 0.48829f * cosf(v) + 0.14128f * cosf(2.0f * v) - 0.01168f * cosf(3.0f * v);
}

static vector<float> filter_table(FilterType type, float width)
{
  vector<float> filter_table(FILTER_TABLE_SIZE);
  float (*filter_func)(float, float) = NULL;

  switch (type) {
    case FILTER_BOX:
      filter_func = filter_func_box;
      break;
    case FILTER_GAUSSIAN:
      filter_func = filter_func_gaussian;
      width *= 3.0f;
      break;
    case FILTER_BLACKMAN_HARRIS:
      filter_func = filter_func_blackman_harris;
      width *= 2.0f;
      break;
    default:
      assert(0);
  }

  /* Create importance sampling table. */

  /* TODO(sergey): With the even filter table size resolution we can not
   * really make it nice symmetric importance map without sampling full range
   * (meaning, we would need to sample full filter range and not use the
   * make_symmetric argument).
   *
   * Current code matches exactly initial filter table code, but we should
   * consider either making FILTER_TABLE_SIZE odd value or sample full filter.
   */

  util_cdf_inverted(FILTER_TABLE_SIZE,
                    0.0f,
                    width * 0.5f,
                    function_bind(filter_func, _1, width),
                    true,
                    filter_table);

  return filter_table;
}

/* Film */

NODE_DEFINE(Film)
{
  NodeType *type = NodeType::add("film", create);

  SOCKET_FLOAT(exposure, "Exposure", 0.8f);
  SOCKET_FLOAT(pass_alpha_threshold, "Pass Alpha Threshold", 0.0f);

  static NodeEnum filter_enum;
  filter_enum.insert("box", FILTER_BOX);
  filter_enum.insert("gaussian", FILTER_GAUSSIAN);
  filter_enum.insert("blackman_harris", FILTER_BLACKMAN_HARRIS);

  SOCKET_ENUM(filter_type, "Filter Type", filter_enum, FILTER_BOX);
  SOCKET_FLOAT(filter_width, "Filter Width", 1.0f);

  SOCKET_FLOAT(mist_start, "Mist Start", 0.0f);
  SOCKET_FLOAT(mist_depth, "Mist Depth", 100.0f);
  SOCKET_FLOAT(mist_falloff, "Mist Falloff", 1.0f);

  SOCKET_BOOLEAN(use_sample_clamp, "Use Sample Clamp", false);

  SOCKET_BOOLEAN(denoising_data_pass, "Generate Denoising Data Pass", false);
  SOCKET_BOOLEAN(denoising_clean_pass, "Generate Denoising Clean Pass", false);
  SOCKET_BOOLEAN(denoising_prefiltered_pass, "Generate Denoising Prefiltered Pass", false);
  SOCKET_INT(denoising_flags, "Denoising Flags", 0);
  SOCKET_BOOLEAN(use_adaptive_sampling, "Use Adaptive Sampling", false);

  return type;
}

Film::Film() : Node(node_type)
{
  use_light_visibility = false;
  filter_table_offset = TABLE_OFFSET_INVALID;
  cryptomatte_passes = CRYPT_NONE;

  need_update = true;
}

Film::~Film()
{
}

void Film::device_update(Device *device, DeviceScene *dscene, Scene *scene)
{
  if (!need_update)
    return;

  device_free(device, dscene, scene);

  KernelFilm *kfilm = &dscene->data.film;

  /* update __data */
  kfilm->exposure = exposure;
  kfilm->pass_flag = 0;

  kfilm->display_pass_stride = -1;
  kfilm->display_pass_components = 0;
  kfilm->display_divide_pass_stride = -1;
  kfilm->use_display_exposure = false;
  kfilm->use_display_pass_alpha = (display_pass == PASS_COMBINED);

  kfilm->light_pass_flag = 0;
  kfilm->pass_stride = 0;
  kfilm->use_light_pass = use_light_visibility || use_sample_clamp;

  bool have_cryptomatte = false, have_aov_color = false, have_aov_value = false;

  for (size_t i = 0; i < passes.size(); i++) {
    Pass &pass = passes[i];

    if (pass.type == PASS_NONE) {
      continue;
    }

    /* Can't do motion pass if no motion vectors are available. */
    if (pass.type == PASS_MOTION || pass.type == PASS_MOTION_WEIGHT) {
      if (scene->need_motion() != Scene::MOTION_PASS) {
        kfilm->pass_stride += pass.components;
        continue;
      }
    }

    int pass_flag = (1 << (pass.type % 32));
    if (pass.type <= PASS_CATEGORY_MAIN_END) {
      kfilm->pass_flag |= pass_flag;
    }
    else {
      assert(pass.type <= PASS_CATEGORY_LIGHT_END);
      kfilm->use_light_pass = 1;
      kfilm->light_pass_flag |= pass_flag;
    }

    switch (pass.type) {
      case PASS_COMBINED:
        kfilm->pass_combined = kfilm->pass_stride;
        break;
      case PASS_DEPTH:
        kfilm->pass_depth = kfilm->pass_stride;
        break;
      case PASS_NORMAL:
        kfilm->pass_normal = kfilm->pass_stride;
        break;
      case PASS_UV:
        kfilm->pass_uv = kfilm->pass_stride;
        break;
      case PASS_MOTION:
        kfilm->pass_motion = kfilm->pass_stride;
        break;
      case PASS_MOTION_WEIGHT:
        kfilm->pass_motion_weight = kfilm->pass_stride;
        break;
      case PASS_OBJECT_ID:
        kfilm->pass_object_id = kfilm->pass_stride;
        break;
      case PASS_MATERIAL_ID:
        kfilm->pass_material_id = kfilm->pass_stride;
        break;

      case PASS_MIST:
        kfilm->pass_mist = kfilm->pass_stride;
        break;
      case PASS_EMISSION:
        kfilm->pass_emission = kfilm->pass_stride;
        break;
      case PASS_BACKGROUND:
        kfilm->pass_background = kfilm->pass_stride;
        break;
      case PASS_AO:
        kfilm->pass_ao = kfilm->pass_stride;
        break;
      case PASS_SHADOW:
        kfilm->pass_shadow = kfilm->pass_stride;
        break;

      case PASS_LIGHT:
        break;

      case PASS_DIFFUSE_COLOR:
        kfilm->pass_diffuse_color = kfilm->pass_stride;
        break;
      case PASS_GLOSSY_COLOR:
        kfilm->pass_glossy_color = kfilm->pass_stride;
        break;
      case PASS_TRANSMISSION_COLOR:
        kfilm->pass_transmission_color = kfilm->pass_stride;
        break;
      case PASS_SUBSURFACE_COLOR:
        kfilm->pass_subsurface_color = kfilm->pass_stride;
        break;
      case PASS_DIFFUSE_INDIRECT:
        kfilm->pass_diffuse_indirect = kfilm->pass_stride;
        break;
      case PASS_GLOSSY_INDIRECT:
        kfilm->pass_glossy_indirect = kfilm->pass_stride;
        break;
      case PASS_TRANSMISSION_INDIRECT:
        kfilm->pass_transmission_indirect = kfilm->pass_stride;
        break;
      case PASS_SUBSURFACE_INDIRECT:
        kfilm->pass_subsurface_indirect = kfilm->pass_stride;
        break;
      case PASS_VOLUME_INDIRECT:
        kfilm->pass_volume_indirect = kfilm->pass_stride;
        break;
      case PASS_DIFFUSE_DIRECT:
        kfilm->pass_diffuse_direct = kfilm->pass_stride;
        break;
      case PASS_GLOSSY_DIRECT:
        kfilm->pass_glossy_direct = kfilm->pass_stride;
        break;
      case PASS_TRANSMISSION_DIRECT:
        kfilm->pass_transmission_direct = kfilm->pass_stride;
        break;
      case PASS_SUBSURFACE_DIRECT:
        kfilm->pass_subsurface_direct = kfilm->pass_stride;
        break;
      case PASS_VOLUME_DIRECT:
        kfilm->pass_volume_direct = kfilm->pass_stride;
        break;

#ifdef WITH_CYCLES_DEBUG
      case PASS_BVH_TRAVERSED_NODES:
        kfilm->pass_bvh_traversed_nodes = kfilm->pass_stride;
        break;
      case PASS_BVH_TRAVERSED_INSTANCES:
        kfilm->pass_bvh_traversed_instances = kfilm->pass_stride;
        break;
      case PASS_BVH_INTERSECTIONS:
        kfilm->pass_bvh_intersections = kfilm->pass_stride;
        break;
      case PASS_RAY_BOUNCES:
        kfilm->pass_ray_bounces = kfilm->pass_stride;
        break;
#endif
      case PASS_RENDER_TIME:
        break;
      case PASS_CRYPTOMATTE:
        kfilm->pass_cryptomatte = have_cryptomatte ?
                                      min(kfilm->pass_cryptomatte, kfilm->pass_stride) :
                                      kfilm->pass_stride;
        have_cryptomatte = true;
        break;
<<<<<<< HEAD
      case PASS_ADAPTIVE_AUX_BUFFER:
        kfilm->pass_adaptive_aux_buffer = kfilm->pass_stride;
        break;
      case PASS_SAMPLE_COUNT:
        kfilm->pass_sample_count = kfilm->pass_stride;
=======
      case PASS_AOV_COLOR:
        if (!have_aov_color) {
          kfilm->pass_aov_color = kfilm->pass_stride;
          have_aov_color = true;
        }
        break;
      case PASS_AOV_VALUE:
        if (!have_aov_value) {
          kfilm->pass_aov_value = kfilm->pass_stride;
          have_aov_value = true;
        }
>>>>>>> 9f00688a
        break;
      default:
        assert(false);
        break;
    }

    if (pass.type == display_pass) {
      kfilm->display_pass_stride = kfilm->pass_stride;
      kfilm->display_pass_components = pass.components;
      kfilm->use_display_exposure = pass.exposure && (kfilm->exposure != 1.0f);
    }
    else if (pass.type == PASS_DIFFUSE_COLOR || pass.type == PASS_TRANSMISSION_COLOR ||
             pass.type == PASS_GLOSSY_COLOR || pass.type == PASS_SUBSURFACE_COLOR) {
      kfilm->display_divide_pass_stride = kfilm->pass_stride;
    }

    kfilm->pass_stride += pass.components;
  }

  kfilm->pass_denoising_data = 0;
  kfilm->pass_denoising_clean = 0;
  kfilm->denoising_flags = 0;
  if (denoising_data_pass) {
    kfilm->pass_denoising_data = kfilm->pass_stride;
    kfilm->pass_stride += DENOISING_PASS_SIZE_BASE;
    kfilm->denoising_flags = denoising_flags;
    if (denoising_clean_pass) {
      kfilm->pass_denoising_clean = kfilm->pass_stride;
      kfilm->pass_stride += DENOISING_PASS_SIZE_CLEAN;
      kfilm->use_light_pass = 1;
    }
    if (denoising_prefiltered_pass) {
      kfilm->pass_stride += DENOISING_PASS_SIZE_PREFILTERED;
    }
  }

  kfilm->pass_stride = align_up(kfilm->pass_stride, 4);

  /* When displaying the normal/uv pass in the viewport we need to disable
   * transparency.
   *
   * We also don't need to perform light accumulations. Later we want to optimize this to suppress
   * light calculations. */
  if (display_pass == PASS_NORMAL || display_pass == PASS_UV) {
    kfilm->use_light_pass = 0;
  }
  else {
    kfilm->pass_alpha_threshold = pass_alpha_threshold;
  }

  /* update filter table */
  vector<float> table = filter_table(filter_type, filter_width);
  scene->lookup_tables->remove_table(&filter_table_offset);
  filter_table_offset = scene->lookup_tables->add_table(dscene, table);
  kfilm->filter_table_offset = (int)filter_table_offset;

  /* mist pass parameters */
  kfilm->mist_start = mist_start;
  kfilm->mist_inv_depth = (mist_depth > 0.0f) ? 1.0f / mist_depth : 0.0f;
  kfilm->mist_falloff = mist_falloff;

  kfilm->cryptomatte_passes = cryptomatte_passes;
  kfilm->cryptomatte_depth = cryptomatte_depth;

  pass_stride = kfilm->pass_stride;
  denoising_data_offset = kfilm->pass_denoising_data;
  denoising_clean_offset = kfilm->pass_denoising_clean;

  need_update = false;
}

void Film::device_free(Device * /*device*/, DeviceScene * /*dscene*/, Scene *scene)
{
  scene->lookup_tables->remove_table(&filter_table_offset);
}

bool Film::modified(const Film &film)
{
  return !Node::equals(film) || !Pass::equals(passes, film.passes);
}

void Film::tag_passes_update(Scene *scene, const vector<Pass> &passes_, bool update_passes)
{
  if (Pass::contains(passes, PASS_UV) != Pass::contains(passes_, PASS_UV)) {
    scene->mesh_manager->tag_update(scene);

    foreach (Shader *shader, scene->shaders)
      shader->need_update_mesh = true;
  }
  else if (Pass::contains(passes, PASS_MOTION) != Pass::contains(passes_, PASS_MOTION)) {
    scene->mesh_manager->tag_update(scene);
  }
  else if (Pass::contains(passes, PASS_AO) != Pass::contains(passes_, PASS_AO)) {
    scene->integrator->tag_update(scene);
  }

  if (update_passes) {
    passes = passes_;
  }
}

void Film::tag_update(Scene * /*scene*/)
{
  need_update = true;
}

int Film::get_aov_offset(string name, bool &is_color)
{
  int num_color = 0, num_value = 0;
  foreach (const Pass &pass, passes) {
    if (pass.type == PASS_AOV_COLOR) {
      num_color++;
    }
    else if (pass.type == PASS_AOV_VALUE) {
      num_value++;
    }
    else {
      continue;
    }

    if (pass.name == name) {
      is_color = (pass.type == PASS_AOV_COLOR);
      return (is_color ? num_color : num_value) - 1;
    }
  }

  return -1;
}

CCL_NAMESPACE_END<|MERGE_RESOLUTION|>--- conflicted
+++ resolved
@@ -163,20 +163,17 @@
     case PASS_CRYPTOMATTE:
       pass.components = 4;
       break;
-<<<<<<< HEAD
     case PASS_ADAPTIVE_AUX_BUFFER:
       pass.components = 4;
       break;
     case PASS_SAMPLE_COUNT:
       pass.components = 1;
       pass.exposure = false;
-=======
     case PASS_AOV_COLOR:
       pass.components = 4;
       break;
     case PASS_AOV_VALUE:
       pass.components = 1;
->>>>>>> 9f00688a
       break;
     default:
       assert(false);
@@ -480,13 +477,11 @@
                                       kfilm->pass_stride;
         have_cryptomatte = true;
         break;
-<<<<<<< HEAD
       case PASS_ADAPTIVE_AUX_BUFFER:
         kfilm->pass_adaptive_aux_buffer = kfilm->pass_stride;
         break;
       case PASS_SAMPLE_COUNT:
         kfilm->pass_sample_count = kfilm->pass_stride;
-=======
       case PASS_AOV_COLOR:
         if (!have_aov_color) {
           kfilm->pass_aov_color = kfilm->pass_stride;
@@ -498,7 +493,6 @@
           kfilm->pass_aov_value = kfilm->pass_stride;
           have_aov_value = true;
         }
->>>>>>> 9f00688a
         break;
       default:
         assert(false);
