/*
 * Copyright 2011-2013 Blender Foundation
 *
 * Licensed under the Apache License, Version 2.0 (the "License");
 * you may not use this file except in compliance with the License.
 * You may obtain a copy of the License at
 *
 * http://www.apache.org/licenses/LICENSE-2.0
 *
 * Unless required by applicable law or agreed to in writing, software
 * distributed under the License is distributed on an "AS IS" BASIS,
 * WITHOUT WARRANTIES OR CONDITIONS OF ANY KIND, either express or implied.
 * See the License for the specific language governing permissions and
 * limitations under the License.
 */

#include "bvh/bvh.h"
#include "bvh/bvh_build.h"

#include "render/camera.h"
#include "render/curves.h"
#include "device/device.h"
#include "render/graph.h"
#include "render/shader.h"
#include "render/light.h"
#include "render/mesh.h"
#include "render/nodes.h"
#include "render/object.h"
#include "render/scene.h"
#include "render/stats.h"

#include "kernel/osl/osl_globals.h"

#include "subd/subd_split.h"
#include "subd/subd_patch_table.h"

#include "util/util_foreach.h"
#include "util/util_logging.h"
#include "util/util_progress.h"
#include "util/util_set.h"

#ifdef WITH_EMBREE
#  include "bvh/bvh_embree.h"
#endif

CCL_NAMESPACE_BEGIN

/* Triangle */

void Mesh::Triangle::bounds_grow(const float3 *verts, BoundBox &bounds) const
{
  bounds.grow(verts[v[0]]);
  bounds.grow(verts[v[1]]);
  bounds.grow(verts[v[2]]);
}

void Mesh::Triangle::motion_verts(const float3 *verts,
                                  const float3 *vert_steps,
                                  size_t num_verts,
                                  size_t num_steps,
                                  float time,
                                  float3 r_verts[3]) const
{
  /* Figure out which steps we need to fetch and their interpolation factor. */
  const size_t max_step = num_steps - 1;
  const size_t step = min((int)(time * max_step), max_step - 1);
  const float t = time * max_step - step;
  /* Fetch vertex coordinates. */
  float3 curr_verts[3];
  float3 next_verts[3];
  verts_for_step(verts, vert_steps, num_verts, num_steps, step, curr_verts);
  verts_for_step(verts, vert_steps, num_verts, num_steps, step + 1, next_verts);
  /* Interpolate between steps. */
  r_verts[0] = (1.0f - t) * curr_verts[0] + t * next_verts[0];
  r_verts[1] = (1.0f - t) * curr_verts[1] + t * next_verts[1];
  r_verts[2] = (1.0f - t) * curr_verts[2] + t * next_verts[2];
}

void Mesh::Triangle::verts_for_step(const float3 *verts,
                                    const float3 *vert_steps,
                                    size_t num_verts,
                                    size_t num_steps,
                                    size_t step,
                                    float3 r_verts[3]) const
{
  const size_t center_step = ((num_steps - 1) / 2);
  if (step == center_step) {
    /* Center step: regular vertex location. */
    r_verts[0] = verts[v[0]];
    r_verts[1] = verts[v[1]];
    r_verts[2] = verts[v[2]];
  }
  else {
    /* Center step not stored in the attribute array array. */
    if (step > center_step) {
      step--;
    }
    size_t offset = step * num_verts;
    r_verts[0] = vert_steps[offset + v[0]];
    r_verts[1] = vert_steps[offset + v[1]];
    r_verts[2] = vert_steps[offset + v[2]];
  }
}

float3 Mesh::Triangle::compute_normal(const float3 *verts) const
{
  const float3 &v0 = verts[v[0]];
  const float3 &v1 = verts[v[1]];
  const float3 &v2 = verts[v[2]];
  const float3 norm = cross(v1 - v0, v2 - v0);
  const float normlen = len(norm);
  if (normlen == 0.0f) {
    return make_float3(1.0f, 0.0f, 0.0f);
  }
  return norm / normlen;
}

bool Mesh::Triangle::valid(const float3 *verts) const
{
  return isfinite3_safe(verts[v[0]]) && isfinite3_safe(verts[v[1]]) && isfinite3_safe(verts[v[2]]);
}

/* Curve */

void Mesh::Curve::bounds_grow(const int k,
                              const float3 *curve_keys,
                              const float *curve_radius,
                              BoundBox &bounds) const
{
  float3 P[4];

  P[0] = curve_keys[max(first_key + k - 1, first_key)];
  P[1] = curve_keys[first_key + k];
  P[2] = curve_keys[first_key + k + 1];
  P[3] = curve_keys[min(first_key + k + 2, first_key + num_keys - 1)];

  float3 lower;
  float3 upper;

  curvebounds(&lower.x, &upper.x, P, 0);
  curvebounds(&lower.y, &upper.y, P, 1);
  curvebounds(&lower.z, &upper.z, P, 2);

  float mr = max(curve_radius[first_key + k], curve_radius[first_key + k + 1]);

  bounds.grow(lower, mr);
  bounds.grow(upper, mr);
}

void Mesh::Curve::bounds_grow(const int k,
                              const float3 *curve_keys,
                              const float *curve_radius,
                              const Transform &aligned_space,
                              BoundBox &bounds) const
{
  float3 P[4];

  P[0] = curve_keys[max(first_key + k - 1, first_key)];
  P[1] = curve_keys[first_key + k];
  P[2] = curve_keys[first_key + k + 1];
  P[3] = curve_keys[min(first_key + k + 2, first_key + num_keys - 1)];

  P[0] = transform_point(&aligned_space, P[0]);
  P[1] = transform_point(&aligned_space, P[1]);
  P[2] = transform_point(&aligned_space, P[2]);
  P[3] = transform_point(&aligned_space, P[3]);

  float3 lower;
  float3 upper;

  curvebounds(&lower.x, &upper.x, P, 0);
  curvebounds(&lower.y, &upper.y, P, 1);
  curvebounds(&lower.z, &upper.z, P, 2);

  float mr = max(curve_radius[first_key + k], curve_radius[first_key + k + 1]);

  bounds.grow(lower, mr);
  bounds.grow(upper, mr);
}

void Mesh::Curve::bounds_grow(float4 keys[4], BoundBox &bounds) const
{
  float3 P[4] = {
      float4_to_float3(keys[0]),
      float4_to_float3(keys[1]),
      float4_to_float3(keys[2]),
      float4_to_float3(keys[3]),
  };

  float3 lower;
  float3 upper;

  curvebounds(&lower.x, &upper.x, P, 0);
  curvebounds(&lower.y, &upper.y, P, 1);
  curvebounds(&lower.z, &upper.z, P, 2);

  float mr = max(keys[1].w, keys[2].w);

  bounds.grow(lower, mr);
  bounds.grow(upper, mr);
}

void Mesh::Curve::motion_keys(const float3 *curve_keys,
                              const float *curve_radius,
                              const float3 *key_steps,
                              size_t num_curve_keys,
                              size_t num_steps,
                              float time,
                              size_t k0,
                              size_t k1,
                              float4 r_keys[2]) const
{
  /* Figure out which steps we need to fetch and their interpolation factor. */
  const size_t max_step = num_steps - 1;
  const size_t step = min((int)(time * max_step), max_step - 1);
  const float t = time * max_step - step;
  /* Fetch vertex coordinates. */
  float4 curr_keys[2];
  float4 next_keys[2];
  keys_for_step(
      curve_keys, curve_radius, key_steps, num_curve_keys, num_steps, step, k0, k1, curr_keys);
  keys_for_step(
      curve_keys, curve_radius, key_steps, num_curve_keys, num_steps, step + 1, k0, k1, next_keys);
  /* Interpolate between steps. */
  r_keys[0] = (1.0f - t) * curr_keys[0] + t * next_keys[0];
  r_keys[1] = (1.0f - t) * curr_keys[1] + t * next_keys[1];
}

void Mesh::Curve::cardinal_motion_keys(const float3 *curve_keys,
                                       const float *curve_radius,
                                       const float3 *key_steps,
                                       size_t num_curve_keys,
                                       size_t num_steps,
                                       float time,
                                       size_t k0,
                                       size_t k1,
                                       size_t k2,
                                       size_t k3,
                                       float4 r_keys[4]) const
{
  /* Figure out which steps we need to fetch and their interpolation factor. */
  const size_t max_step = num_steps - 1;
  const size_t step = min((int)(time * max_step), max_step - 1);
  const float t = time * max_step - step;
  /* Fetch vertex coordinates. */
  float4 curr_keys[4];
  float4 next_keys[4];
  cardinal_keys_for_step(curve_keys,
                         curve_radius,
                         key_steps,
                         num_curve_keys,
                         num_steps,
                         step,
                         k0,
                         k1,
                         k2,
                         k3,
                         curr_keys);
  cardinal_keys_for_step(curve_keys,
                         curve_radius,
                         key_steps,
                         num_curve_keys,
                         num_steps,
                         step + 1,
                         k0,
                         k1,
                         k2,
                         k3,
                         next_keys);
  /* Interpolate between steps. */
  r_keys[0] = (1.0f - t) * curr_keys[0] + t * next_keys[0];
  r_keys[1] = (1.0f - t) * curr_keys[1] + t * next_keys[1];
  r_keys[2] = (1.0f - t) * curr_keys[2] + t * next_keys[2];
  r_keys[3] = (1.0f - t) * curr_keys[3] + t * next_keys[3];
}

void Mesh::Curve::keys_for_step(const float3 *curve_keys,
                                const float *curve_radius,
                                const float3 *key_steps,
                                size_t num_curve_keys,
                                size_t num_steps,
                                size_t step,
                                size_t k0,
                                size_t k1,
                                float4 r_keys[2]) const
{
  k0 = max(k0, 0);
  k1 = min(k1, num_keys - 1);
  const size_t center_step = ((num_steps - 1) / 2);
  if (step == center_step) {
    /* Center step: regular key location. */
    /* TODO(sergey): Consider adding make_float4(float3, float)
     * function.
     */
    r_keys[0] = make_float4(curve_keys[first_key + k0].x,
                            curve_keys[first_key + k0].y,
                            curve_keys[first_key + k0].z,
                            curve_radius[first_key + k0]);
    r_keys[1] = make_float4(curve_keys[first_key + k1].x,
                            curve_keys[first_key + k1].y,
                            curve_keys[first_key + k1].z,
                            curve_radius[first_key + k1]);
  }
  else {
    /* Center step is not stored in this array. */
    if (step > center_step) {
      step--;
    }
    const size_t offset = first_key + step * num_curve_keys;
    r_keys[0] = make_float4(key_steps[offset + k0].x,
                            key_steps[offset + k0].y,
                            key_steps[offset + k0].z,
                            curve_radius[first_key + k0]);
    r_keys[1] = make_float4(key_steps[offset + k1].x,
                            key_steps[offset + k1].y,
                            key_steps[offset + k1].z,
                            curve_radius[first_key + k1]);
  }
}

void Mesh::Curve::cardinal_keys_for_step(const float3 *curve_keys,
                                         const float *curve_radius,
                                         const float3 *key_steps,
                                         size_t num_curve_keys,
                                         size_t num_steps,
                                         size_t step,
                                         size_t k0,
                                         size_t k1,
                                         size_t k2,
                                         size_t k3,
                                         float4 r_keys[4]) const
{
  k0 = max(k0, 0);
  k3 = min(k3, num_keys - 1);
  const size_t center_step = ((num_steps - 1) / 2);
  if (step == center_step) {
    /* Center step: regular key location. */
    r_keys[0] = make_float4(curve_keys[first_key + k0].x,
                            curve_keys[first_key + k0].y,
                            curve_keys[first_key + k0].z,
                            curve_radius[first_key + k0]);
    r_keys[1] = make_float4(curve_keys[first_key + k1].x,
                            curve_keys[first_key + k1].y,
                            curve_keys[first_key + k1].z,
                            curve_radius[first_key + k1]);
    r_keys[2] = make_float4(curve_keys[first_key + k2].x,
                            curve_keys[first_key + k2].y,
                            curve_keys[first_key + k2].z,
                            curve_radius[first_key + k2]);
    r_keys[3] = make_float4(curve_keys[first_key + k3].x,
                            curve_keys[first_key + k3].y,
                            curve_keys[first_key + k3].z,
                            curve_radius[first_key + k3]);
  }
  else {
    /* Center step is not stored in this array. */
    if (step > center_step) {
      step--;
    }
    const size_t offset = first_key + step * num_curve_keys;
    r_keys[0] = make_float4(key_steps[offset + k0].x,
                            key_steps[offset + k0].y,
                            key_steps[offset + k0].z,
                            curve_radius[first_key + k0]);
    r_keys[1] = make_float4(key_steps[offset + k1].x,
                            key_steps[offset + k1].y,
                            key_steps[offset + k1].z,
                            curve_radius[first_key + k1]);
    r_keys[2] = make_float4(key_steps[offset + k2].x,
                            key_steps[offset + k2].y,
                            key_steps[offset + k2].z,
                            curve_radius[first_key + k2]);
    r_keys[3] = make_float4(key_steps[offset + k3].x,
                            key_steps[offset + k3].y,
                            key_steps[offset + k3].z,
                            curve_radius[first_key + k3]);
  }
}

/* SubdFace */

float3 Mesh::SubdFace::normal(const Mesh *mesh) const
{
  float3 v0 = mesh->verts[mesh->subd_face_corners[start_corner + 0]];
  float3 v1 = mesh->verts[mesh->subd_face_corners[start_corner + 1]];
  float3 v2 = mesh->verts[mesh->subd_face_corners[start_corner + 2]];

  return safe_normalize(cross(v1 - v0, v2 - v0));
}

/* Mesh */

NODE_DEFINE(Mesh)
{
  NodeType *type = NodeType::add("mesh", create);

  SOCKET_UINT(motion_steps, "Motion Steps", 3);
  SOCKET_BOOLEAN(use_motion_blur, "Use Motion Blur", false);

  SOCKET_INT_ARRAY(triangles, "Triangles", array<int>());
  SOCKET_POINT_ARRAY(verts, "Vertices", array<float3>());
  SOCKET_INT_ARRAY(shader, "Shader", array<int>());
  SOCKET_BOOLEAN_ARRAY(smooth, "Smooth", array<bool>());

  SOCKET_POINT_ARRAY(curve_keys, "Curve Keys", array<float3>());
  SOCKET_FLOAT_ARRAY(curve_radius, "Curve Radius", array<float>());
  SOCKET_INT_ARRAY(curve_first_key, "Curve First Key", array<int>());
  SOCKET_INT_ARRAY(curve_shader, "Curve Shader", array<int>());

  return type;
}

Mesh::Mesh() : Node(node_type)
{
  need_update = true;
  need_update_rebuild = false;
  transform_applied = false;
  transform_negative_scaled = false;
  transform_normal = transform_identity();
  bounds = BoundBox::empty;

  bvh = NULL;

  tri_offset = 0;
  vert_offset = 0;

  curve_offset = 0;
  curvekey_offset = 0;

  patch_offset = 0;
  face_offset = 0;
  corner_offset = 0;

  attr_map_offset = 0;

  prim_offset = 0;

  num_subd_verts = 0;

  attributes.triangle_mesh = this;
  curve_attributes.curve_mesh = this;
  subd_attributes.subd_mesh = this;

  geometry_flags = GEOMETRY_NONE;

  volume_isovalue = 0.001f;
  has_volume = false;
  has_surface_bssrdf = false;

  num_ngons = 0;

  subdivision_type = SUBDIVISION_NONE;
  subd_params = NULL;

  patch_table = NULL;
<<<<<<< HEAD
=======

  motion_steps = 0;
  use_motion_blur = false;
>>>>>>> fe959194
  use_volume_motion_blur = false;
}

Mesh::~Mesh()
{
  delete bvh;
  delete patch_table;
  delete subd_params;
}

void Mesh::resize_mesh(int numverts, int numtris)
{
  verts.resize(numverts);
  triangles.resize(numtris * 3);
  shader.resize(numtris);
  smooth.resize(numtris);

  if (subd_faces.size()) {
    triangle_patch.resize(numtris);
    vert_patch_uv.resize(numverts);
  }

  attributes.resize();
}

void Mesh::reserve_mesh(int numverts, int numtris)
{
  /* reserve space to add verts and triangles later */
  verts.reserve(numverts);
  triangles.reserve(numtris * 3);
  shader.reserve(numtris);
  smooth.reserve(numtris);

  if (subd_faces.size()) {
    triangle_patch.reserve(numtris);
    vert_patch_uv.reserve(numverts);
  }

  attributes.resize(true);
}

void Mesh::resize_curves(int numcurves, int numkeys)
{
  curve_keys.resize(numkeys);
  curve_radius.resize(numkeys);
  curve_first_key.resize(numcurves);
  curve_shader.resize(numcurves);

  curve_attributes.resize();
}

void Mesh::reserve_curves(int numcurves, int numkeys)
{
  curve_keys.reserve(numkeys);
  curve_radius.reserve(numkeys);
  curve_first_key.reserve(numcurves);
  curve_shader.reserve(numcurves);

  curve_attributes.resize(true);
}

void Mesh::resize_subd_faces(int numfaces, int num_ngons_, int numcorners)
{
  subd_faces.resize(numfaces);
  subd_face_corners.resize(numcorners);
  num_ngons = num_ngons_;

  subd_attributes.resize();
}

void Mesh::reserve_subd_faces(int numfaces, int num_ngons_, int numcorners)
{
  subd_faces.reserve(numfaces);
  subd_face_corners.reserve(numcorners);
  num_ngons = num_ngons_;

  subd_attributes.resize(true);
}

void Mesh::clear(bool preserve_voxel_data)
{
  /* clear all verts and triangles */
  verts.clear();
  triangles.clear();
  shader.clear();
  smooth.clear();

  triangle_patch.clear();
  vert_patch_uv.clear();

  curve_keys.clear();
  curve_radius.clear();
  curve_first_key.clear();
  curve_shader.clear();

  subd_faces.clear();
  subd_face_corners.clear();

  num_subd_verts = 0;

  subd_creases.clear();

  curve_attributes.clear();
  subd_attributes.clear();
  attributes.clear(preserve_voxel_data);

  used_shaders.clear();

  vert_to_stitching_key_map.clear();
  vert_stitching_map.clear();

  if (!preserve_voxel_data) {
    geometry_flags = GEOMETRY_NONE;
  }

  transform_applied = false;
  transform_negative_scaled = false;
  transform_normal = transform_identity();

  delete patch_table;
  patch_table = NULL;
}

void Mesh::add_vertex(float3 P)
{
  verts.push_back_reserved(P);

  if (subd_faces.size()) {
    vert_patch_uv.push_back_reserved(make_float2(0.0f, 0.0f));
  }
}

void Mesh::add_vertex_slow(float3 P)
{
  verts.push_back_slow(P);

  if (subd_faces.size()) {
    vert_patch_uv.push_back_slow(make_float2(0.0f, 0.0f));
  }
}

void Mesh::add_triangle(int v0, int v1, int v2, int shader_, bool smooth_)
{
  triangles.push_back_reserved(v0);
  triangles.push_back_reserved(v1);
  triangles.push_back_reserved(v2);
  shader.push_back_reserved(shader_);
  smooth.push_back_reserved(smooth_);

  if (subd_faces.size()) {
    triangle_patch.push_back_reserved(-1);
  }
}

void Mesh::add_curve_key(float3 co, float radius)
{
  curve_keys.push_back_reserved(co);
  curve_radius.push_back_reserved(radius);
}

void Mesh::add_curve(int first_key, int shader)
{
  curve_first_key.push_back_reserved(first_key);
  curve_shader.push_back_reserved(shader);
}

void Mesh::add_subd_face(int *corners, int num_corners, int shader_, bool smooth_)
{
  int start_corner = subd_face_corners.size();

  for (int i = 0; i < num_corners; i++) {
    subd_face_corners.push_back_reserved(corners[i]);
  }

  int ptex_offset = 0;

  if (subd_faces.size()) {
    SubdFace &s = subd_faces[subd_faces.size() - 1];
    ptex_offset = s.ptex_offset + s.num_ptex_faces();
  }

  SubdFace face = {start_corner, num_corners, shader_, smooth_, ptex_offset};
  subd_faces.push_back_reserved(face);
}

static void get_uv_tiles_from_attribute(Attribute *attr, int num, unordered_set<int> &tiles)
{
  if (attr == NULL) {
    return;
  }

  const float2 *uv = attr->data_float2();
  for (int i = 0; i < num; i++, uv++) {
    float u = uv->x, v = uv->y;
    int x = (int)u, y = (int)v;

    if (x < 0 || y < 0 || x >= 10) {
      continue;
    }

    /* Be conservative in corners - precisely touching the right or upper edge of a tile
     * should not load its right/upper neighbor as well. */
    if (x > 0 && (u < x + 1e-6f)) {
      x--;
    }
    if (y > 0 && (v < y + 1e-6f)) {
      y--;
    }

    tiles.insert(1001 + 10 * y + x);
  }
}

void Mesh::get_uv_tiles(ustring map, unordered_set<int> &tiles)
{
  if (map.empty()) {
    get_uv_tiles_from_attribute(attributes.find(ATTR_STD_UV), num_triangles() * 3, tiles);
    get_uv_tiles_from_attribute(
        subd_attributes.find(ATTR_STD_UV), subd_face_corners.size() + num_ngons, tiles);
    get_uv_tiles_from_attribute(curve_attributes.find(ATTR_STD_UV), num_curves(), tiles);
  }
  else {
    get_uv_tiles_from_attribute(attributes.find(map), num_triangles() * 3, tiles);
    get_uv_tiles_from_attribute(
        subd_attributes.find(map), subd_face_corners.size() + num_ngons, tiles);
    get_uv_tiles_from_attribute(curve_attributes.find(map), num_curves(), tiles);
  }
}

void Mesh::compute_bounds()
{
  BoundBox bnds = BoundBox::empty;
  size_t verts_size = verts.size();
  size_t curve_keys_size = curve_keys.size();

  if (verts_size + curve_keys_size > 0) {
    for (size_t i = 0; i < verts_size; i++)
      bnds.grow(verts[i]);

    for (size_t i = 0; i < curve_keys_size; i++)
      bnds.grow(curve_keys[i], curve_radius[i]);

    Attribute *attr = attributes.find(ATTR_STD_MOTION_VERTEX_POSITION);
    if (use_motion_blur && attr) {
      size_t steps_size = verts.size() * (motion_steps - 1);
      float3 *vert_steps = attr->data_float3();

      for (size_t i = 0; i < steps_size; i++)
        bnds.grow(vert_steps[i]);
    }

    Attribute *curve_attr = curve_attributes.find(ATTR_STD_MOTION_VERTEX_POSITION);
    if (use_motion_blur && curve_attr) {
      size_t steps_size = curve_keys.size() * (motion_steps - 1);
      float3 *key_steps = curve_attr->data_float3();

      for (size_t i = 0; i < steps_size; i++)
        bnds.grow(key_steps[i]);
    }

    if (!bnds.valid()) {
      bnds = BoundBox::empty;

      /* skip nan or inf coordinates */
      for (size_t i = 0; i < verts_size; i++)
        bnds.grow_safe(verts[i]);

      for (size_t i = 0; i < curve_keys_size; i++)
        bnds.grow_safe(curve_keys[i], curve_radius[i]);

      if (use_motion_blur && attr) {
        size_t steps_size = verts.size() * (motion_steps - 1);
        float3 *vert_steps = attr->data_float3();

        for (size_t i = 0; i < steps_size; i++)
          bnds.grow_safe(vert_steps[i]);
      }

      if (use_motion_blur && curve_attr) {
        size_t steps_size = curve_keys.size() * (motion_steps - 1);
        float3 *key_steps = curve_attr->data_float3();

        for (size_t i = 0; i < steps_size; i++)
          bnds.grow_safe(key_steps[i]);
      }
    }
  }

  if (!bnds.valid()) {
    /* empty mesh */
    bnds.grow(make_float3(0.0f, 0.0f, 0.0f));
  }

  bounds = bnds;
}

void Mesh::add_face_normals()
{
  /* don't compute if already there */
  if (attributes.find(ATTR_STD_FACE_NORMAL))
    return;

  /* get attributes */
  Attribute *attr_fN = attributes.add(ATTR_STD_FACE_NORMAL);
  float3 *fN = attr_fN->data_float3();

  /* compute face normals */
  size_t triangles_size = num_triangles();

  if (triangles_size) {
    float3 *verts_ptr = verts.data();

    for (size_t i = 0; i < triangles_size; i++) {
      fN[i] = get_triangle(i).compute_normal(verts_ptr);
    }
  }

  /* expected to be in local space */
  if (transform_applied) {
    Transform ntfm = transform_inverse(transform_normal);

    for (size_t i = 0; i < triangles_size; i++)
      fN[i] = normalize(transform_direction(&ntfm, fN[i]));
  }
}

void Mesh::add_vertex_normals()
{
  bool flip = transform_negative_scaled;
  size_t verts_size = verts.size();
  size_t triangles_size = num_triangles();

  /* static vertex normals */
  if (!attributes.find(ATTR_STD_VERTEX_NORMAL) && triangles_size) {
    /* get attributes */
    Attribute *attr_fN = attributes.find(ATTR_STD_FACE_NORMAL);
    Attribute *attr_vN = attributes.add(ATTR_STD_VERTEX_NORMAL);

    float3 *fN = attr_fN->data_float3();
    float3 *vN = attr_vN->data_float3();

    /* compute vertex normals */
    memset(vN, 0, verts.size() * sizeof(float3));

    for (size_t i = 0; i < triangles_size; i++) {
      for (size_t j = 0; j < 3; j++) {
        vN[get_triangle(i).v[j]] += fN[i];
      }
    }

    for (size_t i = 0; i < verts_size; i++) {
      vN[i] = normalize(vN[i]);
      if (flip) {
        vN[i] = -vN[i];
      }
    }
  }

  /* motion vertex normals */
  Attribute *attr_mP = attributes.find(ATTR_STD_MOTION_VERTEX_POSITION);
  Attribute *attr_mN = attributes.find(ATTR_STD_MOTION_VERTEX_NORMAL);

  if (has_motion_blur() && attr_mP && !attr_mN && triangles_size) {
    /* create attribute */
    attr_mN = attributes.add(ATTR_STD_MOTION_VERTEX_NORMAL);

    for (int step = 0; step < motion_steps - 1; step++) {
      float3 *mP = attr_mP->data_float3() + step * verts.size();
      float3 *mN = attr_mN->data_float3() + step * verts.size();

      /* compute */
      memset(mN, 0, verts.size() * sizeof(float3));

      for (size_t i = 0; i < triangles_size; i++) {
        for (size_t j = 0; j < 3; j++) {
          float3 fN = get_triangle(i).compute_normal(mP);
          mN[get_triangle(i).v[j]] += fN;
        }
      }

      for (size_t i = 0; i < verts_size; i++) {
        mN[i] = normalize(mN[i]);
        if (flip) {
          mN[i] = -mN[i];
        }
      }
    }
  }

  /* subd vertex normals */
  if (!subd_attributes.find(ATTR_STD_VERTEX_NORMAL) && subd_faces.size()) {
    /* get attributes */
    Attribute *attr_vN = subd_attributes.add(ATTR_STD_VERTEX_NORMAL);
    float3 *vN = attr_vN->data_float3();

    /* compute vertex normals */
    memset(vN, 0, verts.size() * sizeof(float3));

    for (size_t i = 0; i < subd_faces.size(); i++) {
      SubdFace &face = subd_faces[i];
      float3 fN = face.normal(this);

      for (size_t j = 0; j < face.num_corners; j++) {
        size_t corner = subd_face_corners[face.start_corner + j];
        vN[corner] += fN;
      }
    }

    for (size_t i = 0; i < verts_size; i++) {
      vN[i] = normalize(vN[i]);
      if (flip) {
        vN[i] = -vN[i];
      }
    }
  }
}

void Mesh::add_undisplaced()
{
  AttributeSet &attrs = (subdivision_type == SUBDIVISION_NONE) ? attributes : subd_attributes;

  /* don't compute if already there */
  if (attrs.find(ATTR_STD_POSITION_UNDISPLACED)) {
    return;
  }

  /* get attribute */
  Attribute *attr = attrs.add(ATTR_STD_POSITION_UNDISPLACED);
  attr->flags |= ATTR_SUBDIVIDED;

  float3 *data = attr->data_float3();

  /* copy verts */
  size_t size = attr->buffer_size(
      this, (subdivision_type == SUBDIVISION_NONE) ? ATTR_PRIM_TRIANGLE : ATTR_PRIM_SUBD);

  /* Center points for ngons aren't stored in Mesh::verts but are included in size since they will
   * be calculated later, we subtract them from size here so we don't have an overflow while
   * copying.
   */
  size -= num_ngons * attr->data_sizeof();

  if (size) {
    memcpy(data, verts.data(), size);
  }
}

void Mesh::pack_shaders(Scene *scene, uint *tri_shader)
{
  uint shader_id = 0;
  uint last_shader = -1;
  bool last_smooth = false;

  size_t triangles_size = num_triangles();
  int *shader_ptr = shader.data();

  for (size_t i = 0; i < triangles_size; i++) {
    if (shader_ptr[i] != last_shader || last_smooth != smooth[i]) {
      last_shader = shader_ptr[i];
      last_smooth = smooth[i];
      Shader *shader = (last_shader < used_shaders.size()) ? used_shaders[last_shader] :
                                                             scene->default_surface;
      shader_id = scene->shader_manager->get_shader_id(shader, last_smooth);
    }

    tri_shader[i] = shader_id;
  }
}

void Mesh::pack_normals(float4 *vnormal)
{
  Attribute *attr_vN = attributes.find(ATTR_STD_VERTEX_NORMAL);
  if (attr_vN == NULL) {
    /* Happens on objects with just hair. */
    return;
  }

  bool do_transform = transform_applied;
  Transform ntfm = transform_normal;

  float3 *vN = attr_vN->data_float3();
  size_t verts_size = verts.size();

  for (size_t i = 0; i < verts_size; i++) {
    float3 vNi = vN[i];

    if (do_transform)
      vNi = safe_normalize(transform_direction(&ntfm, vNi));

    vnormal[i] = make_float4(vNi.x, vNi.y, vNi.z, 0.0f);
  }
}

void Mesh::pack_verts(const vector<uint> &tri_prim_index,
                      uint4 *tri_vindex,
                      uint *tri_patch,
                      float2 *tri_patch_uv,
                      size_t vert_offset,
                      size_t tri_offset)
{
  size_t verts_size = verts.size();

  if (verts_size && subd_faces.size()) {
    float2 *vert_patch_uv_ptr = vert_patch_uv.data();

    for (size_t i = 0; i < verts_size; i++) {
      tri_patch_uv[i] = vert_patch_uv_ptr[i];
    }
  }

  size_t triangles_size = num_triangles();

  for (size_t i = 0; i < triangles_size; i++) {
    Triangle t = get_triangle(i);
    tri_vindex[i] = make_uint4(t.v[0] + vert_offset,
                               t.v[1] + vert_offset,
                               t.v[2] + vert_offset,
                               tri_prim_index[i + tri_offset]);

    tri_patch[i] = (!subd_faces.size()) ? -1 : (triangle_patch[i] * 8 + patch_offset);
  }
}

void Mesh::pack_curves(Scene *scene,
                       float4 *curve_key_co,
                       float4 *curve_data,
                       size_t curvekey_offset)
{
  size_t curve_keys_size = curve_keys.size();

  /* pack curve keys */
  if (curve_keys_size) {
    float3 *keys_ptr = curve_keys.data();
    float *radius_ptr = curve_radius.data();

    for (size_t i = 0; i < curve_keys_size; i++)
      curve_key_co[i] = make_float4(keys_ptr[i].x, keys_ptr[i].y, keys_ptr[i].z, radius_ptr[i]);
  }

  /* pack curve segments */
  size_t curve_num = num_curves();

  for (size_t i = 0; i < curve_num; i++) {
    Curve curve = get_curve(i);
    int shader_id = curve_shader[i];
    Shader *shader = (shader_id < used_shaders.size()) ? used_shaders[shader_id] :
                                                         scene->default_surface;
    shader_id = scene->shader_manager->get_shader_id(shader, false);

    curve_data[i] = make_float4(__int_as_float(curve.first_key + curvekey_offset),
                                __int_as_float(curve.num_keys),
                                __int_as_float(shader_id),
                                0.0f);
  }
}

void Mesh::pack_patches(uint *patch_data, uint vert_offset, uint face_offset, uint corner_offset)
{
  size_t num_faces = subd_faces.size();
  int ngons = 0;

  for (size_t f = 0; f < num_faces; f++) {
    SubdFace face = subd_faces[f];

    if (face.is_quad()) {
      int c[4];
      memcpy(c, &subd_face_corners[face.start_corner], sizeof(int) * 4);

      *(patch_data++) = c[0] + vert_offset;
      *(patch_data++) = c[1] + vert_offset;
      *(patch_data++) = c[2] + vert_offset;
      *(patch_data++) = c[3] + vert_offset;

      *(patch_data++) = f + face_offset;
      *(patch_data++) = face.num_corners;
      *(patch_data++) = face.start_corner + corner_offset;
      *(patch_data++) = 0;
    }
    else {
      for (int i = 0; i < face.num_corners; i++) {
        int c[4];
        c[0] = subd_face_corners[face.start_corner + mod(i + 0, face.num_corners)];
        c[1] = subd_face_corners[face.start_corner + mod(i + 1, face.num_corners)];
        c[2] = verts.size() - num_subd_verts + ngons;
        c[3] = subd_face_corners[face.start_corner + mod(i - 1, face.num_corners)];

        *(patch_data++) = c[0] + vert_offset;
        *(patch_data++) = c[1] + vert_offset;
        *(patch_data++) = c[2] + vert_offset;
        *(patch_data++) = c[3] + vert_offset;

        *(patch_data++) = f + face_offset;
        *(patch_data++) = face.num_corners | (i << 16);
        *(patch_data++) = face.start_corner + corner_offset;
        *(patch_data++) = subd_face_corners.size() + ngons + corner_offset;
      }

      ngons++;
    }
  }
}

void Mesh::compute_bvh(
    Device *device, DeviceScene *dscene, SceneParams *params, Progress *progress, int n, int total)
{
  if (progress->get_cancel())
    return;

  compute_bounds();

  const BVHLayout bvh_layout = BVHParams::best_bvh_layout(params->bvh_layout,
                                                          device->get_bvh_layout_mask());
  if (need_build_bvh(bvh_layout)) {
    string msg = "Updating Mesh BVH ";
    if (name.empty())
      msg += string_printf("%u/%u", (uint)(n + 1), (uint)total);
    else
      msg += string_printf("%s %u/%u", name.c_str(), (uint)(n + 1), (uint)total);

    Object object;
    object.mesh = this;

    vector<Mesh *> meshes;
    meshes.push_back(this);
    vector<Object *> objects;
    objects.push_back(&object);

    if (bvh && !need_update_rebuild) {
      progress->set_status(msg, "Refitting BVH");

      bvh->meshes = meshes;
      bvh->objects = objects;

      bvh->refit(*progress);
    }
    else {
      progress->set_status(msg, "Building BVH");

      BVHParams bparams;
      bparams.use_spatial_split = params->use_bvh_spatial_split;
      bparams.bvh_layout = bvh_layout;
      bparams.use_unaligned_nodes = dscene->data.bvh.have_curves &&
                                    params->use_bvh_unaligned_nodes;
      bparams.num_motion_triangle_steps = params->num_bvh_time_steps;
      bparams.num_motion_curve_steps = params->num_bvh_time_steps;
      bparams.bvh_type = params->bvh_type;
      bparams.curve_flags = dscene->data.curve.curveflags;
      bparams.curve_subdivisions = dscene->data.curve.subdivisions;

      delete bvh;
      bvh = BVH::create(bparams, meshes, objects);
      MEM_GUARDED_CALL(progress, bvh->build, *progress);
    }
  }

  need_update = false;
  need_update_rebuild = false;
}

void Mesh::tag_update(Scene *scene, bool rebuild)
{
  need_update = true;

  if (rebuild) {
    need_update_rebuild = true;
    scene->light_manager->need_update = true;
  }
  else {
    foreach (Shader *shader, used_shaders)
      if (shader->has_surface_emission)
        scene->light_manager->need_update = true;
  }

  scene->mesh_manager->need_update = true;
  scene->object_manager->need_update = true;
}

bool Mesh::has_motion_blur() const
{
  return (use_motion_blur && (attributes.find(ATTR_STD_MOTION_VERTEX_POSITION) ||
                              curve_attributes.find(ATTR_STD_MOTION_VERTEX_POSITION)));
}

bool Mesh::has_true_displacement() const
{
  foreach (Shader *shader, used_shaders) {
    if (shader->has_displacement && shader->displacement_method != DISPLACE_BUMP) {
      return true;
    }
  }

  return false;
}

bool Mesh::has_voxel_attributes() const
{
  foreach (const Attribute &attr, attributes.attributes) {
    if (attr.element == ATTR_ELEMENT_VOXEL) {
      return true;
    }
  }

  return false;
}

float Mesh::motion_time(int step) const
{
  return (motion_steps > 1) ? 2.0f * step / (motion_steps - 1) - 1.0f : 0.0f;
}

int Mesh::motion_step(float time) const
{
  if (motion_steps > 1) {
    int attr_step = 0;

    for (int step = 0; step < motion_steps; step++) {
      float step_time = motion_time(step);
      if (step_time == time) {
        return attr_step;
      }

      /* Center step is stored in a separate attribute. */
      if (step != motion_steps / 2) {
        attr_step++;
      }
    }
  }

  return -1;
}

bool Mesh::need_build_bvh(BVHLayout layout) const
{
  return !transform_applied || has_surface_bssrdf || layout == BVH_LAYOUT_OPTIX;
}

bool Mesh::is_instanced() const
{
  /* Currently we treat subsurface objects as instanced.
   *
   * While it might be not very optimal for ray traversal, it avoids having
   * duplicated BVH in the memory, saving quite some space.
   */
  return !transform_applied || has_surface_bssrdf;
}

/* Mesh Manager */

MeshManager::MeshManager()
{
  need_update = true;
  need_flags_update = true;
}

MeshManager::~MeshManager()
{
}

void MeshManager::update_osl_attributes(Device *device,
                                        Scene *scene,
                                        vector<AttributeRequestSet> &mesh_attributes)
{
#ifdef WITH_OSL
  /* for OSL, a hash map is used to lookup the attribute by name. */
  OSLGlobals *og = (OSLGlobals *)device->osl_memory();

  og->object_name_map.clear();
  og->attribute_map.clear();
  og->object_names.clear();

  og->attribute_map.resize(scene->objects.size() * ATTR_PRIM_TYPES);

  for (size_t i = 0; i < scene->objects.size(); i++) {
    /* set object name to object index map */
    Object *object = scene->objects[i];
    og->object_name_map[object->name] = i;
    og->object_names.push_back(object->name);

    /* set object attributes */
    foreach (ParamValue &attr, object->attributes) {
      OSLGlobals::Attribute osl_attr;

      osl_attr.type = attr.type();
      osl_attr.desc.element = ATTR_ELEMENT_OBJECT;
      osl_attr.value = attr;
      osl_attr.desc.offset = 0;
      osl_attr.desc.flags = 0;

      og->attribute_map[i * ATTR_PRIM_TYPES + ATTR_PRIM_TRIANGLE][attr.name()] = osl_attr;
      og->attribute_map[i * ATTR_PRIM_TYPES + ATTR_PRIM_CURVE][attr.name()] = osl_attr;
      og->attribute_map[i * ATTR_PRIM_TYPES + ATTR_PRIM_SUBD][attr.name()] = osl_attr;
    }

    /* find mesh attributes */
    size_t j;

    for (j = 0; j < scene->meshes.size(); j++)
      if (scene->meshes[j] == object->mesh)
        break;

    AttributeRequestSet &attributes = mesh_attributes[j];

    /* set object attributes */
    foreach (AttributeRequest &req, attributes.requests) {
      OSLGlobals::Attribute osl_attr;

      if (req.triangle_desc.element != ATTR_ELEMENT_NONE) {
        osl_attr.desc = req.triangle_desc;

        if (req.triangle_type == TypeDesc::TypeFloat)
          osl_attr.type = TypeDesc::TypeFloat;
        else if (req.triangle_type == TypeDesc::TypeMatrix)
          osl_attr.type = TypeDesc::TypeMatrix;
        else if (req.triangle_type == TypeFloat2)
          osl_attr.type = TypeFloat2;
        else if (req.triangle_type == TypeRGBA)
          osl_attr.type = TypeRGBA;
        else
          osl_attr.type = TypeDesc::TypeColor;

        if (req.std != ATTR_STD_NONE) {
          /* if standard attribute, add lookup by geom: name convention */
          ustring stdname(string("geom:") + string(Attribute::standard_name(req.std)));
          og->attribute_map[i * ATTR_PRIM_TYPES + ATTR_PRIM_TRIANGLE][stdname] = osl_attr;
        }
        else if (req.name != ustring()) {
          /* add lookup by mesh attribute name */
          og->attribute_map[i * ATTR_PRIM_TYPES + ATTR_PRIM_TRIANGLE][req.name] = osl_attr;
        }
      }

      if (req.curve_desc.element != ATTR_ELEMENT_NONE) {
        osl_attr.desc = req.curve_desc;

        if (req.curve_type == TypeDesc::TypeFloat)
          osl_attr.type = TypeDesc::TypeFloat;
        else if (req.curve_type == TypeDesc::TypeMatrix)
          osl_attr.type = TypeDesc::TypeMatrix;
        else if (req.curve_type == TypeFloat2)
          osl_attr.type = TypeFloat2;
        else if (req.curve_type == TypeRGBA)
          osl_attr.type = TypeRGBA;
        else
          osl_attr.type = TypeDesc::TypeColor;

        if (req.std != ATTR_STD_NONE) {
          /* if standard attribute, add lookup by geom: name convention */
          ustring stdname(string("geom:") + string(Attribute::standard_name(req.std)));
          og->attribute_map[i * ATTR_PRIM_TYPES + ATTR_PRIM_CURVE][stdname] = osl_attr;
        }
        else if (req.name != ustring()) {
          /* add lookup by mesh attribute name */
          og->attribute_map[i * ATTR_PRIM_TYPES + ATTR_PRIM_CURVE][req.name] = osl_attr;
        }
      }

      if (req.subd_desc.element != ATTR_ELEMENT_NONE) {
        osl_attr.desc = req.subd_desc;

        if (req.subd_type == TypeDesc::TypeFloat)
          osl_attr.type = TypeDesc::TypeFloat;
        else if (req.subd_type == TypeDesc::TypeMatrix)
          osl_attr.type = TypeDesc::TypeMatrix;
        else if (req.subd_type == TypeFloat2)
          osl_attr.type = TypeFloat2;
        else if (req.subd_type == TypeRGBA)
          osl_attr.type = TypeRGBA;
        else
          osl_attr.type = TypeDesc::TypeColor;

        if (req.std != ATTR_STD_NONE) {
          /* if standard attribute, add lookup by geom: name convention */
          ustring stdname(string("geom:") + string(Attribute::standard_name(req.std)));
          og->attribute_map[i * ATTR_PRIM_TYPES + ATTR_PRIM_SUBD][stdname] = osl_attr;
        }
        else if (req.name != ustring()) {
          /* add lookup by mesh attribute name */
          og->attribute_map[i * ATTR_PRIM_TYPES + ATTR_PRIM_SUBD][req.name] = osl_attr;
        }
      }
    }
  }
#else
  (void)device;
  (void)scene;
  (void)mesh_attributes;
#endif
}

void MeshManager::update_svm_attributes(Device *,
                                        DeviceScene *dscene,
                                        Scene *scene,
                                        vector<AttributeRequestSet> &mesh_attributes)
{
  /* for SVM, the attributes_map table is used to lookup the offset of an
   * attribute, based on a unique shader attribute id. */

  /* compute array stride */
  int attr_map_size = 0;

  for (size_t i = 0; i < scene->meshes.size(); i++) {
    Mesh *mesh = scene->meshes[i];
    mesh->attr_map_offset = attr_map_size;
    attr_map_size += (mesh_attributes[i].size() + 1) * ATTR_PRIM_TYPES;
  }

  if (attr_map_size == 0)
    return;

  /* create attribute map */
  uint4 *attr_map = dscene->attributes_map.alloc(attr_map_size);
  memset(attr_map, 0, dscene->attributes_map.size() * sizeof(uint));

  for (size_t i = 0; i < scene->meshes.size(); i++) {
    Mesh *mesh = scene->meshes[i];
    AttributeRequestSet &attributes = mesh_attributes[i];

    /* set object attributes */
    int index = mesh->attr_map_offset;

    foreach (AttributeRequest &req, attributes.requests) {
      uint id;

      if (req.std == ATTR_STD_NONE)
        id = scene->shader_manager->get_attribute_id(req.name);
      else
        id = scene->shader_manager->get_attribute_id(req.std);

      if (mesh->num_triangles()) {
        attr_map[index].x = id;
        attr_map[index].y = req.triangle_desc.element;
        attr_map[index].z = as_uint(req.triangle_desc.offset);

        if (req.triangle_type == TypeDesc::TypeFloat)
          attr_map[index].w = NODE_ATTR_FLOAT;
        else if (req.triangle_type == TypeDesc::TypeMatrix)
          attr_map[index].w = NODE_ATTR_MATRIX;
        else if (req.triangle_type == TypeFloat2)
          attr_map[index].w = NODE_ATTR_FLOAT2;
        else if (req.triangle_type == TypeRGBA)
          attr_map[index].w = NODE_ATTR_RGBA;
        else
          attr_map[index].w = NODE_ATTR_FLOAT3;

        attr_map[index].w |= req.triangle_desc.flags << 8;
      }

      index++;

      if (mesh->num_curves()) {
        attr_map[index].x = id;
        attr_map[index].y = req.curve_desc.element;
        attr_map[index].z = as_uint(req.curve_desc.offset);

        if (req.curve_type == TypeDesc::TypeFloat)
          attr_map[index].w = NODE_ATTR_FLOAT;
        else if (req.curve_type == TypeDesc::TypeMatrix)
          attr_map[index].w = NODE_ATTR_MATRIX;
        else if (req.curve_type == TypeFloat2)
          attr_map[index].w = NODE_ATTR_FLOAT2;
        else
          attr_map[index].w = NODE_ATTR_FLOAT3;

        attr_map[index].w |= req.curve_desc.flags << 8;
      }

      index++;

      if (mesh->subd_faces.size()) {
        attr_map[index].x = id;
        attr_map[index].y = req.subd_desc.element;
        attr_map[index].z = as_uint(req.subd_desc.offset);

        if (req.subd_type == TypeDesc::TypeFloat)
          attr_map[index].w = NODE_ATTR_FLOAT;
        else if (req.subd_type == TypeDesc::TypeMatrix)
          attr_map[index].w = NODE_ATTR_MATRIX;
        else if (req.subd_type == TypeFloat2)
          attr_map[index].w = NODE_ATTR_FLOAT2;
        else if (req.triangle_type == TypeRGBA)
          attr_map[index].w = NODE_ATTR_RGBA;
        else
          attr_map[index].w = NODE_ATTR_FLOAT3;

        attr_map[index].w |= req.subd_desc.flags << 8;
      }

      index++;
    }

    /* terminator */
    for (int j = 0; j < ATTR_PRIM_TYPES; j++) {
      attr_map[index].x = ATTR_STD_NONE;
      attr_map[index].y = 0;
      attr_map[index].z = 0;
      attr_map[index].w = 0;

      index++;
    }
  }

  /* copy to device */
  dscene->attributes_map.copy_to_device();
}

static void update_attribute_element_size(Mesh *mesh,
                                          Attribute *mattr,
                                          AttributePrimitive prim,
                                          size_t *attr_float_size,
                                          size_t *attr_float2_size,
                                          size_t *attr_float3_size,
                                          size_t *attr_uchar4_size)
{
  if (mattr) {
    size_t size = mattr->element_size(mesh, prim);

    if (mattr->element == ATTR_ELEMENT_VOXEL) {
      /* pass */
    }
    else if (mattr->element == ATTR_ELEMENT_CORNER_BYTE) {
      *attr_uchar4_size += size;
    }
    else if (mattr->type == TypeDesc::TypeFloat) {
      *attr_float_size += size;
    }
    else if (mattr->type == TypeFloat2) {
      *attr_float2_size += size;
    }
    else if (mattr->type == TypeDesc::TypeMatrix) {
      *attr_float3_size += size * 4;
    }
    else {
      *attr_float3_size += size;
    }
  }
}

static void update_attribute_element_offset(Mesh *mesh,
                                            device_vector<float> &attr_float,
                                            size_t &attr_float_offset,
                                            device_vector<float2> &attr_float2,
                                            size_t &attr_float2_offset,
                                            device_vector<float4> &attr_float3,
                                            size_t &attr_float3_offset,
                                            device_vector<uchar4> &attr_uchar4,
                                            size_t &attr_uchar4_offset,
                                            Attribute *mattr,
                                            AttributePrimitive prim,
                                            TypeDesc &type,
                                            AttributeDescriptor &desc)
{
  if (mattr) {
    /* store element and type */
    desc.element = mattr->element;
    desc.flags = mattr->flags;
    type = mattr->type;

    /* store attribute data in arrays */
    size_t size = mattr->element_size(mesh, prim);

    AttributeElement &element = desc.element;
    int &offset = desc.offset;

    if (mattr->element == ATTR_ELEMENT_VOXEL) {
      /* store slot in offset value */
      VoxelAttribute *voxel_data = mattr->data_voxel();
      offset = voxel_data->slot;
    }
    else if (mattr->element == ATTR_ELEMENT_CORNER_BYTE) {
      uchar4 *data = mattr->data_uchar4();
      offset = attr_uchar4_offset;

      assert(attr_uchar4.size() >= offset + size);
      for (size_t k = 0; k < size; k++) {
        attr_uchar4[offset + k] = data[k];
      }
      attr_uchar4_offset += size;
    }
    else if (mattr->type == TypeDesc::TypeFloat) {
      float *data = mattr->data_float();
      offset = attr_float_offset;

      assert(attr_float.size() >= offset + size);
      for (size_t k = 0; k < size; k++) {
        attr_float[offset + k] = data[k];
      }
      attr_float_offset += size;
    }
    else if (mattr->type == TypeFloat2) {
      float2 *data = mattr->data_float2();
      offset = attr_float2_offset;

      assert(attr_float2.size() >= offset + size);
      for (size_t k = 0; k < size; k++) {
        attr_float2[offset + k] = data[k];
      }
      attr_float2_offset += size;
    }
    else if (mattr->type == TypeDesc::TypeMatrix) {
      Transform *tfm = mattr->data_transform();
      offset = attr_float3_offset;

      assert(attr_float3.size() >= offset + size * 3);
      for (size_t k = 0; k < size * 3; k++) {
        attr_float3[offset + k] = (&tfm->x)[k];
      }
      attr_float3_offset += size * 3;
    }
    else {
      float4 *data = mattr->data_float4();
      offset = attr_float3_offset;

      assert(attr_float3.size() >= offset + size);
      for (size_t k = 0; k < size; k++) {
        attr_float3[offset + k] = data[k];
      }
      attr_float3_offset += size;
    }

    /* mesh vertex/curve index is global, not per object, so we sneak
     * a correction for that in here */
    if (mesh->subdivision_type == Mesh::SUBDIVISION_CATMULL_CLARK &&
        desc.flags & ATTR_SUBDIVIDED) {
      /* indices for subdivided attributes are retrieved
       * from patch table so no need for correction here*/
    }
    else if (element == ATTR_ELEMENT_VERTEX)
      offset -= mesh->vert_offset;
    else if (element == ATTR_ELEMENT_VERTEX_MOTION)
      offset -= mesh->vert_offset;
    else if (element == ATTR_ELEMENT_FACE) {
      if (prim == ATTR_PRIM_TRIANGLE)
        offset -= mesh->tri_offset;
      else
        offset -= mesh->face_offset;
    }
    else if (element == ATTR_ELEMENT_CORNER || element == ATTR_ELEMENT_CORNER_BYTE) {
      if (prim == ATTR_PRIM_TRIANGLE)
        offset -= 3 * mesh->tri_offset;
      else
        offset -= mesh->corner_offset;
    }
    else if (element == ATTR_ELEMENT_CURVE)
      offset -= mesh->curve_offset;
    else if (element == ATTR_ELEMENT_CURVE_KEY)
      offset -= mesh->curvekey_offset;
    else if (element == ATTR_ELEMENT_CURVE_KEY_MOTION)
      offset -= mesh->curvekey_offset;
  }
  else {
    /* attribute not found */
    desc.element = ATTR_ELEMENT_NONE;
    desc.offset = 0;
  }
}

void MeshManager::device_update_attributes(Device *device,
                                           DeviceScene *dscene,
                                           Scene *scene,
                                           Progress &progress)
{
  progress.set_status("Updating Mesh", "Computing attributes");

  /* gather per mesh requested attributes. as meshes may have multiple
   * shaders assigned, this merges the requested attributes that have
   * been set per shader by the shader manager */
  vector<AttributeRequestSet> mesh_attributes(scene->meshes.size());

  for (size_t i = 0; i < scene->meshes.size(); i++) {
    Mesh *mesh = scene->meshes[i];

    scene->need_global_attributes(mesh_attributes[i]);

    foreach (Shader *shader, mesh->used_shaders) {
      mesh_attributes[i].add(shader->attributes);
    }

    /* motion blur for volumes */
<<<<<<< HEAD
    if(mesh->use_volume_motion_blur)
    {
=======
    if (mesh->use_volume_motion_blur) {
>>>>>>> fe959194
      mesh_attributes[i].add(ATTR_STD_VOLUME_VELOCITY);
    }
  }

  /* mesh attribute are stored in a single array per data type. here we fill
   * those arrays, and set the offset and element type to create attribute
   * maps next */

  /* Pre-allocate attributes to avoid arrays re-allocation which would
   * take 2x of overall attribute memory usage.
   */
  size_t attr_float_size = 0;
  size_t attr_float2_size = 0;
  size_t attr_float3_size = 0;
  size_t attr_uchar4_size = 0;
  for (size_t i = 0; i < scene->meshes.size(); i++) {
    Mesh *mesh = scene->meshes[i];
    AttributeRequestSet &attributes = mesh_attributes[i];
    foreach (AttributeRequest &req, attributes.requests) {
      Attribute *triangle_mattr = mesh->attributes.find(req);
      Attribute *curve_mattr = mesh->curve_attributes.find(req);
      Attribute *subd_mattr = mesh->subd_attributes.find(req);

      update_attribute_element_size(mesh,
                                    triangle_mattr,
                                    ATTR_PRIM_TRIANGLE,
                                    &attr_float_size,
                                    &attr_float2_size,
                                    &attr_float3_size,
                                    &attr_uchar4_size);
      update_attribute_element_size(mesh,
                                    curve_mattr,
                                    ATTR_PRIM_CURVE,
                                    &attr_float_size,
                                    &attr_float2_size,
                                    &attr_float3_size,
                                    &attr_uchar4_size);
      update_attribute_element_size(mesh,
                                    subd_mattr,
                                    ATTR_PRIM_SUBD,
                                    &attr_float_size,
                                    &attr_float2_size,
                                    &attr_float3_size,
                                    &attr_uchar4_size);
    }
  }

  dscene->attributes_float.alloc(attr_float_size);
  dscene->attributes_float2.alloc(attr_float2_size);
  dscene->attributes_float3.alloc(attr_float3_size);
  dscene->attributes_uchar4.alloc(attr_uchar4_size);

  size_t attr_float_offset = 0;
  size_t attr_float2_offset = 0;
  size_t attr_float3_offset = 0;
  size_t attr_uchar4_offset = 0;

  /* Fill in attributes. */
  for (size_t i = 0; i < scene->meshes.size(); i++) {
    Mesh *mesh = scene->meshes[i];
    AttributeRequestSet &attributes = mesh_attributes[i];

    /* todo: we now store std and name attributes from requests even if
     * they actually refer to the same mesh attributes, optimize */
    foreach (AttributeRequest &req, attributes.requests) {
      Attribute *triangle_mattr = mesh->attributes.find(req);
      Attribute *curve_mattr = mesh->curve_attributes.find(req);
      Attribute *subd_mattr = mesh->subd_attributes.find(req);

      update_attribute_element_offset(mesh,
                                      dscene->attributes_float,
                                      attr_float_offset,
                                      dscene->attributes_float2,
                                      attr_float2_offset,
                                      dscene->attributes_float3,
                                      attr_float3_offset,
                                      dscene->attributes_uchar4,
                                      attr_uchar4_offset,
                                      triangle_mattr,
                                      ATTR_PRIM_TRIANGLE,
                                      req.triangle_type,
                                      req.triangle_desc);

      update_attribute_element_offset(mesh,
                                      dscene->attributes_float,
                                      attr_float_offset,
                                      dscene->attributes_float2,
                                      attr_float2_offset,
                                      dscene->attributes_float3,
                                      attr_float3_offset,
                                      dscene->attributes_uchar4,
                                      attr_uchar4_offset,
                                      curve_mattr,
                                      ATTR_PRIM_CURVE,
                                      req.curve_type,
                                      req.curve_desc);

      update_attribute_element_offset(mesh,
                                      dscene->attributes_float,
                                      attr_float_offset,
                                      dscene->attributes_float2,
                                      attr_float2_offset,
                                      dscene->attributes_float3,
                                      attr_float3_offset,
                                      dscene->attributes_uchar4,
                                      attr_uchar4_offset,
                                      subd_mattr,
                                      ATTR_PRIM_SUBD,
                                      req.subd_type,
                                      req.subd_desc);

      if (progress.get_cancel())
        return;
    }
  }

  /* create attribute lookup maps */
  if (scene->shader_manager->use_osl())
    update_osl_attributes(device, scene, mesh_attributes);

  update_svm_attributes(device, dscene, scene, mesh_attributes);

  if (progress.get_cancel())
    return;

  /* copy to device */
  progress.set_status("Updating Mesh", "Copying Attributes to device");

  if (dscene->attributes_float.size()) {
    dscene->attributes_float.copy_to_device();
  }
  if (dscene->attributes_float2.size()) {
    dscene->attributes_float2.copy_to_device();
  }
  if (dscene->attributes_float3.size()) {
    dscene->attributes_float3.copy_to_device();
  }
  if (dscene->attributes_uchar4.size()) {
    dscene->attributes_uchar4.copy_to_device();
  }

  if (progress.get_cancel())
    return;

  /* After mesh attributes and patch tables have been copied to device memory,
   * we need to update offsets in the objects. */
  scene->object_manager->device_update_mesh_offsets(device, dscene, scene);
}

void MeshManager::mesh_calc_offset(Scene *scene)
{
  size_t vert_size = 0;
  size_t tri_size = 0;

  size_t curve_key_size = 0;
  size_t curve_size = 0;

  size_t patch_size = 0;
  size_t face_size = 0;
  size_t corner_size = 0;

  size_t prim_size = 0;

  foreach (Mesh *mesh, scene->meshes) {
    mesh->vert_offset = vert_size;
    mesh->tri_offset = tri_size;

    mesh->curvekey_offset = curve_key_size;
    mesh->curve_offset = curve_size;

    mesh->patch_offset = patch_size;
    mesh->face_offset = face_size;
    mesh->corner_offset = corner_size;

    vert_size += mesh->verts.size();
    tri_size += mesh->num_triangles();

    curve_key_size += mesh->curve_keys.size();
    curve_size += mesh->num_curves();

    if (mesh->subd_faces.size()) {
      Mesh::SubdFace &last = mesh->subd_faces[mesh->subd_faces.size() - 1];
      patch_size += (last.ptex_offset + last.num_ptex_faces()) * 8;

      /* patch tables are stored in same array so include them in patch_size */
      if (mesh->patch_table) {
        mesh->patch_table_offset = patch_size;
        patch_size += mesh->patch_table->total_size();
      }
    }
    face_size += mesh->subd_faces.size();
    corner_size += mesh->subd_face_corners.size();

    mesh->prim_offset = prim_size;
    prim_size += mesh->num_primitives();
  }
}

void MeshManager::device_update_mesh(
    Device *, DeviceScene *dscene, Scene *scene, bool for_displacement, Progress &progress)
{
  /* Count. */
  size_t vert_size = 0;
  size_t tri_size = 0;

  size_t curve_key_size = 0;
  size_t curve_size = 0;

  size_t patch_size = 0;

  foreach (Mesh *mesh, scene->meshes) {
    vert_size += mesh->verts.size();
    tri_size += mesh->num_triangles();

    curve_key_size += mesh->curve_keys.size();
    curve_size += mesh->num_curves();

    if (mesh->subd_faces.size()) {
      Mesh::SubdFace &last = mesh->subd_faces[mesh->subd_faces.size() - 1];
      patch_size += (last.ptex_offset + last.num_ptex_faces()) * 8;

      /* patch tables are stored in same array so include them in patch_size */
      if (mesh->patch_table) {
        mesh->patch_table_offset = patch_size;
        patch_size += mesh->patch_table->total_size();
      }
    }
  }

  /* Create mapping from triangle to primitive triangle array. */
  vector<uint> tri_prim_index(tri_size);
  if (for_displacement) {
    /* For displacement kernels we do some trickery to make them believe
     * we've got all required data ready. However, that data is different
     * from final render kernels since we don't have BVH yet, so can't
     * really use same semantic of arrays.
     */
    foreach (Mesh *mesh, scene->meshes) {
      for (size_t i = 0; i < mesh->num_triangles(); ++i) {
        tri_prim_index[i + mesh->tri_offset] = 3 * (i + mesh->tri_offset);
      }
    }
  }
  else {
    for (size_t i = 0; i < dscene->prim_index.size(); ++i) {
      if ((dscene->prim_type[i] & PRIMITIVE_ALL_TRIANGLE) != 0) {
        tri_prim_index[dscene->prim_index[i]] = dscene->prim_tri_index[i];
      }
    }
  }

  /* Fill in all the arrays. */
  if (tri_size != 0) {
    /* normals */
    progress.set_status("Updating Mesh", "Computing normals");

    uint *tri_shader = dscene->tri_shader.alloc(tri_size);
    float4 *vnormal = dscene->tri_vnormal.alloc(vert_size);
    uint4 *tri_vindex = dscene->tri_vindex.alloc(tri_size);
    uint *tri_patch = dscene->tri_patch.alloc(tri_size);
    float2 *tri_patch_uv = dscene->tri_patch_uv.alloc(vert_size);

    foreach (Mesh *mesh, scene->meshes) {
      mesh->pack_shaders(scene, &tri_shader[mesh->tri_offset]);
      mesh->pack_normals(&vnormal[mesh->vert_offset]);
      mesh->pack_verts(tri_prim_index,
                       &tri_vindex[mesh->tri_offset],
                       &tri_patch[mesh->tri_offset],
                       &tri_patch_uv[mesh->vert_offset],
                       mesh->vert_offset,
                       mesh->tri_offset);
      if (progress.get_cancel())
        return;
    }

    /* vertex coordinates */
    progress.set_status("Updating Mesh", "Copying Mesh to device");

    dscene->tri_shader.copy_to_device();
    dscene->tri_vnormal.copy_to_device();
    dscene->tri_vindex.copy_to_device();
    dscene->tri_patch.copy_to_device();
    dscene->tri_patch_uv.copy_to_device();
  }

  if (curve_size != 0) {
    progress.set_status("Updating Mesh", "Copying Strands to device");

    float4 *curve_keys = dscene->curve_keys.alloc(curve_key_size);
    float4 *curves = dscene->curves.alloc(curve_size);

    foreach (Mesh *mesh, scene->meshes) {
      mesh->pack_curves(scene,
                        &curve_keys[mesh->curvekey_offset],
                        &curves[mesh->curve_offset],
                        mesh->curvekey_offset);
      if (progress.get_cancel())
        return;
    }

    dscene->curve_keys.copy_to_device();
    dscene->curves.copy_to_device();
  }

  if (patch_size != 0) {
    progress.set_status("Updating Mesh", "Copying Patches to device");

    uint *patch_data = dscene->patches.alloc(patch_size);

    foreach (Mesh *mesh, scene->meshes) {
      mesh->pack_patches(&patch_data[mesh->patch_offset],
                         mesh->vert_offset,
                         mesh->face_offset,
                         mesh->corner_offset);

      if (mesh->patch_table) {
        mesh->patch_table->copy_adjusting_offsets(&patch_data[mesh->patch_table_offset],
                                                  mesh->patch_table_offset);
      }

      if (progress.get_cancel())
        return;
    }

    dscene->patches.copy_to_device();
  }

  if (for_displacement) {
    float4 *prim_tri_verts = dscene->prim_tri_verts.alloc(tri_size * 3);
    foreach (Mesh *mesh, scene->meshes) {
      for (size_t i = 0; i < mesh->num_triangles(); ++i) {
        Mesh::Triangle t = mesh->get_triangle(i);
        size_t offset = 3 * (i + mesh->tri_offset);
        prim_tri_verts[offset + 0] = float3_to_float4(mesh->verts[t.v[0]]);
        prim_tri_verts[offset + 1] = float3_to_float4(mesh->verts[t.v[1]]);
        prim_tri_verts[offset + 2] = float3_to_float4(mesh->verts[t.v[2]]);
      }
    }
    dscene->prim_tri_verts.copy_to_device();
  }
}

void MeshManager::device_update_bvh(Device *device,
                                    DeviceScene *dscene,
                                    Scene *scene,
                                    Progress &progress)
{
  /* bvh build */
  progress.set_status("Updating Scene BVH", "Building");

  BVHParams bparams;
  bparams.top_level = true;
  bparams.bvh_layout = BVHParams::best_bvh_layout(scene->params.bvh_layout,
                                                  device->get_bvh_layout_mask());
  bparams.use_spatial_split = scene->params.use_bvh_spatial_split;
  bparams.use_unaligned_nodes = dscene->data.bvh.have_curves &&
                                scene->params.use_bvh_unaligned_nodes;
  bparams.num_motion_triangle_steps = scene->params.num_bvh_time_steps;
  bparams.num_motion_curve_steps = scene->params.num_bvh_time_steps;
  bparams.bvh_type = scene->params.bvh_type;
  bparams.curve_flags = dscene->data.curve.curveflags;
  bparams.curve_subdivisions = dscene->data.curve.subdivisions;

  VLOG(1) << "Using " << bvh_layout_name(bparams.bvh_layout) << " layout.";

#ifdef WITH_EMBREE
  if (bparams.bvh_layout == BVH_LAYOUT_EMBREE) {
    if (dscene->data.bvh.scene) {
      BVHEmbree::destroy(dscene->data.bvh.scene);
    }
  }
#endif

  BVH *bvh = BVH::create(bparams, scene->meshes, scene->objects);
  bvh->build(progress, &device->stats);

  if (progress.get_cancel()) {
#ifdef WITH_EMBREE
    if (bparams.bvh_layout == BVH_LAYOUT_EMBREE) {
      if (dscene->data.bvh.scene) {
        BVHEmbree::destroy(dscene->data.bvh.scene);
      }
    }
#endif
    delete bvh;
    return;
  }

  /* copy to device */
  progress.set_status("Updating Scene BVH", "Copying BVH to device");

  PackedBVH &pack = bvh->pack;

  if (pack.nodes.size()) {
    dscene->bvh_nodes.steal_data(pack.nodes);
    dscene->bvh_nodes.copy_to_device();
  }
  if (pack.leaf_nodes.size()) {
    dscene->bvh_leaf_nodes.steal_data(pack.leaf_nodes);
    dscene->bvh_leaf_nodes.copy_to_device();
  }
  if (pack.object_node.size()) {
    dscene->object_node.steal_data(pack.object_node);
    dscene->object_node.copy_to_device();
  }
  if (pack.prim_tri_index.size()) {
    dscene->prim_tri_index.steal_data(pack.prim_tri_index);
    dscene->prim_tri_index.copy_to_device();
  }
  if (pack.prim_tri_verts.size()) {
    dscene->prim_tri_verts.steal_data(pack.prim_tri_verts);
    dscene->prim_tri_verts.copy_to_device();
  }
  if (pack.prim_type.size()) {
    dscene->prim_type.steal_data(pack.prim_type);
    dscene->prim_type.copy_to_device();
  }
  if (pack.prim_visibility.size()) {
    dscene->prim_visibility.steal_data(pack.prim_visibility);
    dscene->prim_visibility.copy_to_device();
  }
  if (pack.prim_index.size()) {
    dscene->prim_index.steal_data(pack.prim_index);
    dscene->prim_index.copy_to_device();
  }
  if (pack.prim_object.size()) {
    dscene->prim_object.steal_data(pack.prim_object);
    dscene->prim_object.copy_to_device();
  }
  if (pack.prim_time.size()) {
    dscene->prim_time.steal_data(pack.prim_time);
    dscene->prim_time.copy_to_device();
  }

  dscene->data.bvh.root = pack.root_index;
  dscene->data.bvh.bvh_layout = bparams.bvh_layout;
  dscene->data.bvh.use_bvh_steps = (scene->params.num_bvh_time_steps != 0);

  bvh->copy_to_device(progress, dscene);

  delete bvh;
}

void MeshManager::device_update_preprocess(Device *device, Scene *scene, Progress &progress)
{
  if (!need_update && !need_flags_update) {
    return;
  }

  progress.set_status("Updating Meshes Flags");

  /* Update flags. */
  bool volume_images_updated = false;

  foreach (Mesh *mesh, scene->meshes) {
    mesh->has_volume = false;

    foreach (const Shader *shader, mesh->used_shaders) {
      if (shader->has_volume) {
        mesh->has_volume = true;
      }
      if (shader->has_surface_bssrdf) {
        mesh->has_surface_bssrdf = true;
      }
    }

    if (need_update && mesh->has_volume) {
      /* Create volume meshes if there is voxel data. */
      if (mesh->has_voxel_attributes()) {
        if (!volume_images_updated) {
          progress.set_status("Updating Meshes Volume Bounds");
          device_update_volume_images(device, scene, progress);
          volume_images_updated = true;
        }

        create_volume_mesh(scene, mesh, progress);
      }
    }
  }

  need_flags_update = false;
}

void MeshManager::device_update_displacement_images(Device *device,
                                                    Scene *scene,
                                                    Progress &progress)
{
  progress.set_status("Updating Displacement Images");
  TaskPool pool;
  ImageManager *image_manager = scene->image_manager;
  set<int> bump_images;
  foreach (Mesh *mesh, scene->meshes) {
    if (mesh->need_update) {
      foreach (Shader *shader, mesh->used_shaders) {
        if (!shader->has_displacement || shader->displacement_method == DISPLACE_BUMP) {
          continue;
        }
        foreach (ShaderNode *node, shader->graph->nodes) {
          if (node->special_type != SHADER_SPECIAL_TYPE_IMAGE_SLOT) {
            continue;
          }

          ImageSlotTextureNode *image_node = static_cast<ImageSlotTextureNode *>(node);
          foreach (int slot, image_node->slots) {
            if (slot != -1) {
              bump_images.insert(slot);
            }
          }
        }
      }
    }
  }
  foreach (int slot, bump_images) {
    pool.push(function_bind(
        &ImageManager::device_update_slot, image_manager, device, scene, slot, &progress));
  }
  pool.wait_work();
}

void MeshManager::device_update_volume_images(Device *device, Scene *scene, Progress &progress)
{
  progress.set_status("Updating Volume Images");
  TaskPool pool;
  ImageManager *image_manager = scene->image_manager;
  set<int> volume_images;

  foreach (Mesh *mesh, scene->meshes) {
    if (!mesh->need_update) {
      continue;
    }

    foreach (Attribute &attr, mesh->attributes.attributes) {
      if (attr.element != ATTR_ELEMENT_VOXEL) {
        continue;
      }

      VoxelAttribute *voxel = attr.data_voxel();

      if (voxel->slot != -1) {
        volume_images.insert(voxel->slot);
      }
    }
  }

  foreach (int slot, volume_images) {
    pool.push(function_bind(
        &ImageManager::device_update_slot, image_manager, device, scene, slot, &progress));
  }
  pool.wait_work();
}

void MeshManager::device_update(Device *device,
                                DeviceScene *dscene,
                                Scene *scene,
                                Progress &progress)
{
  if (!need_update)
    return;

  VLOG(1) << "Total " << scene->meshes.size() << " meshes.";

  bool true_displacement_used = false;
  size_t total_tess_needed = 0;

  foreach (Mesh *mesh, scene->meshes) {
    foreach (Shader *shader, mesh->used_shaders) {
      if (shader->need_update_mesh)
        mesh->need_update = true;
    }

    if (mesh->need_update) {
      /* Update normals. */
      mesh->add_face_normals();
      mesh->add_vertex_normals();

      if (mesh->need_attribute(scene, ATTR_STD_POSITION_UNDISPLACED)) {
        mesh->add_undisplaced();
      }

      /* Test if we need tessellation. */
      if (mesh->subdivision_type != Mesh::SUBDIVISION_NONE && mesh->num_subd_verts == 0 &&
          mesh->subd_params) {
        total_tess_needed++;
      }

      /* Test if we need displacement. */
      if (mesh->has_true_displacement()) {
        true_displacement_used = true;
      }

      if (progress.get_cancel())
        return;
    }
  }

  /* Tessellate meshes that are using subdivision */
  if (total_tess_needed) {
    Camera *dicing_camera = scene->dicing_camera;
    dicing_camera->update(scene);

    size_t i = 0;
    foreach (Mesh *mesh, scene->meshes) {
      if (mesh->need_update && mesh->subdivision_type != Mesh::SUBDIVISION_NONE &&
          mesh->num_subd_verts == 0 && mesh->subd_params) {
        string msg = "Tessellating ";
        if (mesh->name == "")
          msg += string_printf("%u/%u", (uint)(i + 1), (uint)total_tess_needed);
        else
          msg += string_printf(
              "%s %u/%u", mesh->name.c_str(), (uint)(i + 1), (uint)total_tess_needed);

        progress.set_status("Updating Mesh", msg);

        mesh->subd_params->camera = dicing_camera;
        DiagSplit dsplit(*mesh->subd_params);
        mesh->tessellate(&dsplit);

        i++;

        if (progress.get_cancel())
          return;
      }
    }
  }

  /* Update images needed for true displacement. */
  bool old_need_object_flags_update = false;
  if (true_displacement_used) {
    VLOG(1) << "Updating images used for true displacement.";
    device_update_displacement_images(device, scene, progress);
    old_need_object_flags_update = scene->object_manager->need_flags_update;
    scene->object_manager->device_update_flags(device, dscene, scene, progress, false);
  }

  /* Device update. */
  device_free(device, dscene);

  mesh_calc_offset(scene);
  if (true_displacement_used) {
    device_update_mesh(device, dscene, scene, true, progress);
  }
  if (progress.get_cancel())
    return;

  device_update_attributes(device, dscene, scene, progress);
  if (progress.get_cancel())
    return;

  /* Update displacement. */
  bool displacement_done = false;
  size_t num_bvh = 0;
  BVHLayout bvh_layout = BVHParams::best_bvh_layout(scene->params.bvh_layout,
                                                    device->get_bvh_layout_mask());

  foreach (Mesh *mesh, scene->meshes) {
    if (mesh->need_update) {
      if (displace(device, dscene, scene, mesh, progress)) {
        displacement_done = true;
      }

      if (mesh->need_build_bvh(bvh_layout)) {
        num_bvh++;
      }
    }

    if (progress.get_cancel())
      return;
  }

  /* Device re-update after displacement. */
  if (displacement_done) {
    device_free(device, dscene);

    device_update_attributes(device, dscene, scene, progress);
    if (progress.get_cancel())
      return;
  }

  TaskPool pool;

  size_t i = 0;
  foreach (Mesh *mesh, scene->meshes) {
    if (mesh->need_update) {
      pool.push(function_bind(
          &Mesh::compute_bvh, mesh, device, dscene, &scene->params, &progress, i, num_bvh));
      if (mesh->need_build_bvh(bvh_layout)) {
        i++;
      }
    }
  }

  TaskPool::Summary summary;
  pool.wait_work(&summary);
  VLOG(2) << "Objects BVH build pool statistics:\n" << summary.full_report();

  foreach (Shader *shader, scene->shaders) {
    shader->need_update_mesh = false;
  }

  Scene::MotionType need_motion = scene->need_motion();
  bool motion_blur = need_motion == Scene::MOTION_BLUR;

  /* Update objects. */
  vector<Object *> volume_objects;
  foreach (Object *object, scene->objects) {
    object->compute_bounds(motion_blur);
  }

  if (progress.get_cancel())
    return;

  device_update_bvh(device, dscene, scene, progress);
  if (progress.get_cancel())
    return;

  device_update_mesh(device, dscene, scene, false, progress);
  if (progress.get_cancel())
    return;

  need_update = false;

  if (true_displacement_used) {
    /* Re-tag flags for update, so they're re-evaluated
     * for meshes with correct bounding boxes.
     *
     * This wouldn't cause wrong results, just true
     * displacement might be less optimal ot calculate.
     */
    scene->object_manager->need_flags_update = old_need_object_flags_update;
  }
}

void MeshManager::device_free(Device *device, DeviceScene *dscene)
{
  dscene->bvh_nodes.free();
  dscene->bvh_leaf_nodes.free();
  dscene->object_node.free();
  dscene->prim_tri_verts.free();
  dscene->prim_tri_index.free();
  dscene->prim_type.free();
  dscene->prim_visibility.free();
  dscene->prim_index.free();
  dscene->prim_object.free();
  dscene->prim_time.free();
  dscene->tri_shader.free();
  dscene->tri_vnormal.free();
  dscene->tri_vindex.free();
  dscene->tri_patch.free();
  dscene->tri_patch_uv.free();
  dscene->curves.free();
  dscene->curve_keys.free();
  dscene->patches.free();
  dscene->attributes_map.free();
  dscene->attributes_float.free();
  dscene->attributes_float2.free();
  dscene->attributes_float3.free();
  dscene->attributes_uchar4.free();

  /* Signal for shaders like displacement not to do ray tracing. */
  dscene->data.bvh.bvh_layout = BVH_LAYOUT_NONE;

#ifdef WITH_OSL
  OSLGlobals *og = (OSLGlobals *)device->osl_memory();

  if (og) {
    og->object_name_map.clear();
    og->attribute_map.clear();
    og->object_names.clear();
  }
#else
  (void)device;
#endif
}

void MeshManager::tag_update(Scene *scene)
{
  need_update = true;
  scene->object_manager->need_update = true;
}

void MeshManager::collect_statistics(const Scene *scene, RenderStats *stats)
{
  foreach (Mesh *mesh, scene->meshes) {
    stats->mesh.geometry.add_entry(
        NamedSizeEntry(string(mesh->name.c_str()), mesh->get_total_size_in_bytes()));
  }
}

bool Mesh::need_attribute(Scene *scene, AttributeStandard std)
{
  if (std == ATTR_STD_NONE)
    return false;

  if (scene->need_global_attribute(std))
    return true;

  foreach (Shader *shader, used_shaders)
    if (shader->attributes.find(std))
      return true;

  return false;
}

bool Mesh::need_attribute(Scene * /*scene*/, ustring name)
{
  if (name == ustring())
    return false;

  foreach (Shader *shader, used_shaders)
    if (shader->attributes.find(name))
      return true;

  return false;
}

CCL_NAMESPACE_END<|MERGE_RESOLUTION|>--- conflicted
+++ resolved
@@ -453,12 +453,9 @@
   subd_params = NULL;
 
   patch_table = NULL;
-<<<<<<< HEAD
-=======
 
   motion_steps = 0;
   use_motion_blur = false;
->>>>>>> fe959194
   use_volume_motion_blur = false;
 }
 
@@ -1637,12 +1634,7 @@
     }
 
     /* motion blur for volumes */
-<<<<<<< HEAD
-    if(mesh->use_volume_motion_blur)
-    {
-=======
     if (mesh->use_volume_motion_blur) {
->>>>>>> fe959194
       mesh_attributes[i].add(ATTR_STD_VOLUME_VELOCITY);
     }
   }
