--- conflicted
+++ resolved
@@ -376,13 +376,10 @@
 #endif
   PASS_RENDER_TIME,
   PASS_CRYPTOMATTE,
-<<<<<<< HEAD
   PASS_ADAPTIVE_AUX_BUFFER,
   PASS_SAMPLE_COUNT,
-=======
   PASS_AOV_COLOR,
   PASS_AOV_VALUE,
->>>>>>> 9f00688a
   PASS_CATEGORY_MAIN_END = 31,
 
   PASS_MIST = 32,
