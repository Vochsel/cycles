/*
 * Copyright 2011-2013 Blender Foundation
 *
 * Licensed under the Apache License, Version 2.0 (the "License");
 * you may not use this file except in compliance with the License.
 * You may obtain a copy of the License at
 *
 * http://www.apache.org/licenses/LICENSE-2.0
 *
 * Unless required by applicable law or agreed to in writing, software
 * distributed under the License is distributed on an "AS IS" BASIS,
 * WITHOUT WARRANTIES OR CONDITIONS OF ANY KIND, either express or implied.
 * See the License for the specific language governing permissions and
 * limitations under the License.
 */

#ifndef __KERNEL_TYPES_H__
#define __KERNEL_TYPES_H__

#if !defined(__KERNEL_GPU__) && defined(WITH_EMBREE)
#  include <embree3/rtcore.h>
#  include <embree3/rtcore_scene.h>
#  define __EMBREE__
#endif

#include "kernel/kernel_math.h"
#include "kernel/svm/svm_types.h"
#include "util/util_static_assert.h"

#ifndef __KERNEL_GPU__
#  define __KERNEL_CPU__
#endif

/* TODO(sergey): This is only to make it possible to include this header
 * from outside of the kernel. but this could be done somewhat cleaner?
 */
#ifndef ccl_addr_space
#  define ccl_addr_space
#endif

CCL_NAMESPACE_BEGIN

/* Constants */
#define OBJECT_MOTION_PASS_SIZE 2
#define FILTER_TABLE_SIZE 1024
#define RAMP_TABLE_SIZE 256
#define SHUTTER_TABLE_SIZE 256

#define BSSRDF_MIN_RADIUS 1e-8f
#define BSSRDF_MAX_HITS 4
#define BSSRDF_MAX_BOUNCES 256
#define LOCAL_MAX_HITS 4

#define LIGHTGROUPS_MAX 32

#define VOLUME_BOUNDS_MAX 1024

#define BECKMANN_TABLE_SIZE 256

#define SHADER_NONE (~0)
#define OBJECT_NONE (~0)
#define PRIM_NONE (~0)
#define LAMP_NONE (~0)
#define ID_NONE (0.0f)
#define LIGHTGROUPS_NONE 0

#define VOLUME_STACK_SIZE 32

/* Split kernel constants */
#define WORK_POOL_SIZE_GPU 64
#define WORK_POOL_SIZE_CPU 1
#ifdef __KERNEL_GPU__
#  define WORK_POOL_SIZE WORK_POOL_SIZE_GPU
#else
#  define WORK_POOL_SIZE WORK_POOL_SIZE_CPU
#endif

#define SHADER_SORT_BLOCK_SIZE 2048

#ifdef __KERNEL_OPENCL__
#  define SHADER_SORT_LOCAL_SIZE 64
#elif defined(__KERNEL_CUDA__)
#  define SHADER_SORT_LOCAL_SIZE 32
#else
#  define SHADER_SORT_LOCAL_SIZE 1
#endif

/* Kernel features */
#define __SOBOL__
#define __INSTANCING__
#define __DPDU__
#define __UV__
#define __BACKGROUND__
#define __CAUSTICS_TRICKS__
#define __VISIBILITY_FLAG__
#define __RAY_DIFFERENTIALS__
#define __CAMERA_CLIPPING__
#define __INTERSECTION_REFINE__
#define __CLAMP_SAMPLE__
#define __PATCH_EVAL__
#define __SHADOW_TRICKS__
#define __DENOISING_FEATURES__
#define __SHADER_RAYTRACE__
#define __AO__
#define __PASSES__
#define __HAIR__

/* Without these we get an AO render, used by OpenCL preview kernel. */
#ifndef __KERNEL_AO_PREVIEW__
#  define __SVM__
#  define __EMISSION__
#  define __TEXTURES__
#  define __EXTRA_NODES__
#  define __HOLDOUT__
#  define __MULTI_CLOSURE__
#  define __TRANSPARENT_SHADOWS__
#  define __BACKGROUND_MIS__
#  define __LAMP_MIS__
#  define __CAMERA_MOTION__
#  define __OBJECT_MOTION__
#  define __BAKING__
#  define __PRINCIPLED__
#  define __SUBSURFACE__
#  define __VOLUME__
#  define __VOLUME_SCATTER__
#  define __CMJ__
#  define __SHADOW_RECORD_ALL__
#  define __BRANCHED_PATH__
#endif

/* Device specific features */
#ifdef __KERNEL_CPU__
#  ifdef __KERNEL_SSE2__
#    define __QBVH__
#  endif
#  ifdef WITH_OSL
#    define __OSL__
#  endif
#  define __VOLUME_DECOUPLED__
#  define __VOLUME_RECORD_ALL__
#  define __DNDU__
#  define __OIIO__
#endif /* __KERNEL_CPU__ */

#ifdef __KERNEL_CUDA__
#  ifdef __SPLIT_KERNEL__
#    undef __BRANCHED_PATH__
#  endif
#endif /* __KERNEL_CUDA__ */

#ifdef __KERNEL_OPTIX__
#  undef __BAKING__
#  undef __BRANCHED_PATH__
/* TODO(pmours): Cannot use optixTrace in non-inlined functions */
#  undef __SHADER_RAYTRACE__
#endif /* __KERNEL_OPTIX__ */

#ifdef __KERNEL_OPENCL__
#endif /* __KERNEL_OPENCL__ */

/* Scene-based selective features compilation. */
#ifdef __NO_CAMERA_MOTION__
#  undef __CAMERA_MOTION__
#endif
#ifdef __NO_OBJECT_MOTION__
#  undef __OBJECT_MOTION__
#endif
#ifdef __NO_HAIR__
#  undef __HAIR__
#endif
#ifdef __NO_VOLUME__
#  undef __VOLUME__
#  undef __VOLUME_SCATTER__
#endif
#ifdef __NO_SUBSURFACE__
#  undef __SUBSURFACE__
#endif
#ifdef __NO_BAKING__
#  undef __BAKING__
#endif
#ifdef __NO_BRANCHED_PATH__
#  undef __BRANCHED_PATH__
#endif
#ifdef __NO_PATCH_EVAL__
#  undef __PATCH_EVAL__
#endif
#ifdef __NO_TRANSPARENT__
#  undef __TRANSPARENT_SHADOWS__
#endif
#ifdef __NO_SHADOW_TRICKS__
#  undef __SHADOW_TRICKS__
#endif
#ifdef __NO_PRINCIPLED__
#  undef __PRINCIPLED__
#endif
#ifdef __NO_DENOISING__
#  undef __DENOISING_FEATURES__
#endif
#ifdef __NO_SHADER_RAYTRACE__
#  undef __SHADER_RAYTRACE__
#endif

/* Features that enable others */
#ifdef WITH_CYCLES_DEBUG
#  define __KERNEL_DEBUG__
#endif

#if defined(__SUBSURFACE__) || defined(__SHADER_RAYTRACE__)
#  define __BVH_LOCAL__
#endif

/* Shader Evaluation */

typedef enum ShaderEvalType {
  SHADER_EVAL_DISPLACE,
  SHADER_EVAL_BACKGROUND,
  /* bake types */
  SHADER_EVAL_BAKE, /* no real shade, it's used in the code to
                     * differentiate the type of shader eval from the above
                     */
  /* data passes */
  SHADER_EVAL_NORMAL,
  SHADER_EVAL_UV,
  SHADER_EVAL_ROUGHNESS,
  SHADER_EVAL_DIFFUSE_COLOR,
  SHADER_EVAL_GLOSSY_COLOR,
  SHADER_EVAL_TRANSMISSION_COLOR,
  SHADER_EVAL_SUBSURFACE_COLOR,
  SHADER_EVAL_EMISSION,
  SHADER_EVAL_AOV_COLOR,
  SHADER_EVAL_AOV_VALUE,

  /* light passes */
  SHADER_EVAL_AO,
  SHADER_EVAL_COMBINED,
  SHADER_EVAL_SHADOW,
  SHADER_EVAL_DIFFUSE,
  SHADER_EVAL_GLOSSY,
  SHADER_EVAL_TRANSMISSION,
  SHADER_EVAL_SUBSURFACE,

  /* extra */
  SHADER_EVAL_ENVIRONMENT,
} ShaderEvalType;

/* Path Tracing
 * note we need to keep the u/v pairs at even values */

enum PathTraceDimension {
  PRNG_FILTER_U = 0,
  PRNG_FILTER_V = 1,
  PRNG_LENS_U = 2,
  PRNG_LENS_V = 3,
  PRNG_TIME = 4,
  PRNG_UNUSED_0 = 5,
  PRNG_UNUSED_1 = 6, /* for some reason (6, 7) is a bad sobol pattern */
  PRNG_UNUSED_2 = 7, /* with a low number of samples (< 64) */
  PRNG_BASE_NUM = 10,

  PRNG_BSDF_U = 0,
  PRNG_BSDF_V = 1,
  PRNG_LIGHT_U = 2,
  PRNG_LIGHT_V = 3,
  PRNG_LIGHT_TERMINATE = 4,
  PRNG_TERMINATE = 5,
  PRNG_PHASE_CHANNEL = 6,
  PRNG_SCATTER_DISTANCE = 7,
  PRNG_BOUNCE_NUM = 8,

  PRNG_BEVEL_U = 6, /* reuse volume dimension, correlation won't harm */
  PRNG_BEVEL_V = 7,
};

enum SamplingPattern {
  SAMPLING_PATTERN_SOBOL = 0,
  SAMPLING_PATTERN_CMJ = 1,
  SAMPLING_PATTERN_PMJ = 2,

  SAMPLING_NUM_PATTERNS,
};

/* these flags values correspond to raytypes in osl.cpp, so keep them in sync! */

enum PathRayFlag {
  PATH_RAY_CAMERA = (1 << 0),
  PATH_RAY_REFLECT = (1 << 1),
  PATH_RAY_TRANSMIT = (1 << 2),
  PATH_RAY_DIFFUSE = (1 << 3),
  PATH_RAY_GLOSSY = (1 << 4),
  PATH_RAY_SINGULAR = (1 << 5),
  PATH_RAY_TRANSPARENT = (1 << 6),

  PATH_RAY_SHADOW_OPAQUE_NON_CATCHER = (1 << 7),
  PATH_RAY_SHADOW_OPAQUE_CATCHER = (1 << 8),
  PATH_RAY_SHADOW_OPAQUE = (PATH_RAY_SHADOW_OPAQUE_NON_CATCHER | PATH_RAY_SHADOW_OPAQUE_CATCHER),
  PATH_RAY_SHADOW_TRANSPARENT_NON_CATCHER = (1 << 9),
  PATH_RAY_SHADOW_TRANSPARENT_CATCHER = (1 << 10),
  PATH_RAY_SHADOW_TRANSPARENT = (PATH_RAY_SHADOW_TRANSPARENT_NON_CATCHER |
                                 PATH_RAY_SHADOW_TRANSPARENT_CATCHER),
  PATH_RAY_SHADOW_NON_CATCHER = (PATH_RAY_SHADOW_OPAQUE_NON_CATCHER |
                                 PATH_RAY_SHADOW_TRANSPARENT_NON_CATCHER),
  PATH_RAY_SHADOW = (PATH_RAY_SHADOW_OPAQUE | PATH_RAY_SHADOW_TRANSPARENT),

  PATH_RAY_CURVE = (1 << 11),          /* visibility flag to define curve segments */
  PATH_RAY_VOLUME_SCATTER = (1 << 12), /* volume scattering */

  /* Special flag to tag unaligned BVH nodes. */
  PATH_RAY_NODE_UNALIGNED = (1 << 13),

  PATH_RAY_ALL_VISIBILITY = ((1 << 14) - 1),

  /* Don't apply multiple importance sampling weights to emission from
   * lamp or surface hits, because they were not direct light sampled. */
  PATH_RAY_MIS_SKIP = (1 << 14),
  /* Diffuse bounce earlier in the path, skip SSS to improve performance
   * and avoid branching twice with disk sampling SSS. */
  PATH_RAY_DIFFUSE_ANCESTOR = (1 << 15),
  /* Single pass has been written. */
  PATH_RAY_SINGLE_PASS_DONE = (1 << 16),
  /* Ray is behind a shadow catcher .*/
  PATH_RAY_SHADOW_CATCHER = (1 << 17),
  /* Store shadow data for shadow catcher or denoising. */
  PATH_RAY_STORE_SHADOW_INFO = (1 << 18),
  /* Zero background alpha, for camera or transparent glass rays. */
  PATH_RAY_TRANSPARENT_BACKGROUND = (1 << 19),
  /* Terminate ray immediately at next bounce. */
  PATH_RAY_TERMINATE_IMMEDIATE = (1 << 20),
  /* Ray is to be terminated, but continue with transparent bounces and
   * emission as long as we encounter them. This is required to make the
   * MIS between direct and indirect light rays match, as shadow rays go
   * through transparent surfaces to reach emission too. */
  PATH_RAY_TERMINATE_AFTER_TRANSPARENT = (1 << 21),
  /* Ray is to be terminated. */
  PATH_RAY_TERMINATE = (PATH_RAY_TERMINATE_IMMEDIATE | PATH_RAY_TERMINATE_AFTER_TRANSPARENT),
  /* Path and shader is being evaluated for direct lighting emission. */
  PATH_RAY_EMISSION = (1 << 22)
};

/* Closure Label */

typedef enum ClosureLabel {
  LABEL_NONE = 0,
  LABEL_TRANSMIT = 1,
  LABEL_REFLECT = 2,
  LABEL_DIFFUSE = 4,
  LABEL_GLOSSY = 8,
  LABEL_SINGULAR = 16,
  LABEL_TRANSPARENT = 32,
  LABEL_VOLUME_SCATTER = 64,
  LABEL_TRANSMIT_TRANSPARENT = 128,
} ClosureLabel;

/* Render Passes */

#define PASS_NAME_JOIN(a, b) a##_##b
#define PASSMASK(pass) (1 << ((PASS_NAME_JOIN(PASS, pass)) % 32))

#define PASSMASK_COMPONENT(comp) \
  (PASSMASK(PASS_NAME_JOIN(comp, DIRECT)) | PASSMASK(PASS_NAME_JOIN(comp, INDIRECT)) | \
   PASSMASK(PASS_NAME_JOIN(comp, COLOR)))

typedef enum PassType {
  PASS_NONE = 0,

  /* Main passes */
  PASS_COMBINED = 1,
  PASS_DEPTH,
  PASS_NORMAL,
  PASS_UV,
  PASS_OBJECT_ID,
  PASS_MATERIAL_ID,
  PASS_MOTION,
  PASS_MOTION_WEIGHT,
#ifdef __KERNEL_DEBUG__
  PASS_BVH_TRAVERSED_NODES,
  PASS_BVH_TRAVERSED_INSTANCES,
  PASS_BVH_INTERSECTIONS,
  PASS_RAY_BOUNCES,
#endif
  PASS_RENDER_TIME,
  PASS_CRYPTOMATTE,
  PASS_AOV_COLOR,
  PASS_AOV_VALUE,
  PASS_ADAPTIVE_AUX_BUFFER,
  PASS_SAMPLE_COUNT,
  PASS_CATEGORY_MAIN_END = 31,

  PASS_MIST = 32,
  PASS_EMISSION,
  PASS_BACKGROUND,
  PASS_AO,
  PASS_SHADOW,
  PASS_LIGHT, /* no real pass, used to force use_light_pass */
  PASS_DIFFUSE_DIRECT,
  PASS_DIFFUSE_INDIRECT,
  PASS_DIFFUSE_COLOR,
  PASS_GLOSSY_DIRECT,
  PASS_GLOSSY_INDIRECT,
  PASS_GLOSSY_COLOR,
  PASS_TRANSMISSION_DIRECT,
  PASS_TRANSMISSION_INDIRECT,
  PASS_TRANSMISSION_COLOR,
  PASS_SUBSURFACE_DIRECT,
  PASS_SUBSURFACE_INDIRECT,
  PASS_SUBSURFACE_COLOR,
  PASS_VOLUME_DIRECT,
  PASS_VOLUME_INDIRECT,
  /* No Scatter color since it's tricky to define what it would even mean. */
  PASS_LIGHTGROUP,
  PASS_CATEGORY_LIGHT_END = 63,
} PassType;

#define PASS_ANY (~0)

typedef enum CryptomatteType {
  CRYPT_NONE = 0,
  CRYPT_OBJECT = (1 << 0),
  CRYPT_MATERIAL = (1 << 1),
  CRYPT_ASSET = (1 << 2),
  CRYPT_ACCURATE = (1 << 3),
} CryptomatteType;

typedef enum DenoisingPassOffsets {
  DENOISING_PASS_NORMAL = 0,
  DENOISING_PASS_NORMAL_VAR = 3,
  DENOISING_PASS_ALBEDO = 6,
  DENOISING_PASS_ALBEDO_VAR = 9,
  DENOISING_PASS_DEPTH = 12,
  DENOISING_PASS_DEPTH_VAR = 13,
  DENOISING_PASS_SHADOW_A = 14,
  DENOISING_PASS_SHADOW_B = 17,
  DENOISING_PASS_COLOR = 20,
  DENOISING_PASS_COLOR_VAR = 23,
  DENOISING_PASS_CLEAN = 26,

  DENOISING_PASS_PREFILTERED_DEPTH = 0,
  DENOISING_PASS_PREFILTERED_NORMAL = 1,
  DENOISING_PASS_PREFILTERED_SHADOWING = 4,
  DENOISING_PASS_PREFILTERED_ALBEDO = 5,
  DENOISING_PASS_PREFILTERED_COLOR = 8,
  DENOISING_PASS_PREFILTERED_VARIANCE = 11,
  DENOISING_PASS_PREFILTERED_INTENSITY = 14,

  DENOISING_PASS_SIZE_BASE = 26,
  DENOISING_PASS_SIZE_CLEAN = 3,
  DENOISING_PASS_SIZE_PREFILTERED = 15,
} DenoisingPassOffsets;

typedef enum eBakePassFilter {
  BAKE_FILTER_NONE = 0,
  BAKE_FILTER_DIRECT = (1 << 0),
  BAKE_FILTER_INDIRECT = (1 << 1),
  BAKE_FILTER_COLOR = (1 << 2),
  BAKE_FILTER_DIFFUSE = (1 << 3),
  BAKE_FILTER_GLOSSY = (1 << 4),
  BAKE_FILTER_TRANSMISSION = (1 << 5),
  BAKE_FILTER_SUBSURFACE = (1 << 6),
  BAKE_FILTER_EMISSION = (1 << 7),
  BAKE_FILTER_AO = (1 << 8),
} eBakePassFilter;

typedef enum BakePassFilterCombos {
  BAKE_FILTER_COMBINED = (BAKE_FILTER_DIRECT | BAKE_FILTER_INDIRECT | BAKE_FILTER_DIFFUSE |
                          BAKE_FILTER_GLOSSY | BAKE_FILTER_TRANSMISSION | BAKE_FILTER_SUBSURFACE |
                          BAKE_FILTER_EMISSION | BAKE_FILTER_AO),
  BAKE_FILTER_DIFFUSE_DIRECT = (BAKE_FILTER_DIRECT | BAKE_FILTER_DIFFUSE),
  BAKE_FILTER_GLOSSY_DIRECT = (BAKE_FILTER_DIRECT | BAKE_FILTER_GLOSSY),
  BAKE_FILTER_TRANSMISSION_DIRECT = (BAKE_FILTER_DIRECT | BAKE_FILTER_TRANSMISSION),
  BAKE_FILTER_SUBSURFACE_DIRECT = (BAKE_FILTER_DIRECT | BAKE_FILTER_SUBSURFACE),
  BAKE_FILTER_DIFFUSE_INDIRECT = (BAKE_FILTER_INDIRECT | BAKE_FILTER_DIFFUSE),
  BAKE_FILTER_GLOSSY_INDIRECT = (BAKE_FILTER_INDIRECT | BAKE_FILTER_GLOSSY),
  BAKE_FILTER_TRANSMISSION_INDIRECT = (BAKE_FILTER_INDIRECT | BAKE_FILTER_TRANSMISSION),
  BAKE_FILTER_SUBSURFACE_INDIRECT = (BAKE_FILTER_INDIRECT | BAKE_FILTER_SUBSURFACE),
} BakePassFilterCombos;

typedef enum DenoiseFlag {
  DENOISING_CLEAN_DIFFUSE_DIR = (1 << 0),
  DENOISING_CLEAN_DIFFUSE_IND = (1 << 1),
  DENOISING_CLEAN_GLOSSY_DIR = (1 << 2),
  DENOISING_CLEAN_GLOSSY_IND = (1 << 3),
  DENOISING_CLEAN_TRANSMISSION_DIR = (1 << 4),
  DENOISING_CLEAN_TRANSMISSION_IND = (1 << 5),
  DENOISING_CLEAN_SUBSURFACE_DIR = (1 << 6),
  DENOISING_CLEAN_SUBSURFACE_IND = (1 << 7),
  DENOISING_CLEAN_ALL_PASSES = (1 << 8) - 1,
} DenoiseFlag;

#ifdef __KERNEL_DEBUG__
/* NOTE: This is a runtime-only struct, alignment is not
 * really important here.
 */
typedef struct DebugData {
  int num_bvh_traversed_nodes;
  int num_bvh_traversed_instances;
  int num_bvh_intersections;
  int num_ray_bounces;
} DebugData;
#endif

typedef ccl_addr_space struct PathRadianceState {
#ifdef __PASSES__
  float3 diffuse;
  float3 glossy;
  float3 transmission;
  float3 subsurface;
  float3 scatter;

  float3 direct;
#endif
} PathRadianceState;

typedef ccl_addr_space struct PathRadiance {
#ifdef __PASSES__
  int use_light_pass;
#endif

  float transparent;
  float3 emission;
#ifdef __PASSES__
  float3 background;
  float3 ao;

  float3 indirect;
  float3 direct_emission;

  float3 color_diffuse;
  float3 color_glossy;
  float3 color_transmission;
  float3 color_subsurface;

  float3 direct_diffuse;
  float3 direct_glossy;
  float3 direct_transmission;
  float3 direct_subsurface;
  float3 direct_scatter;

  float3 indirect_diffuse;
  float3 indirect_glossy;
  float3 indirect_transmission;
  float3 indirect_subsurface;
  float3 indirect_scatter;

  float4 shadow;
  float mist;
#endif

  struct PathRadianceState state;

#ifdef __SHADOW_TRICKS__
  /* Total light reachable across the path, ignoring shadow blocked queries. */
  float3 path_total;
  /* Total light reachable across the path with shadow blocked queries
   * applied here.
   *
   * Dividing this figure by path_total will give estimate of shadow pass.
   */
  float3 path_total_shaded;

  /* Color of the background on which shadow is alpha-overed. */
  float3 shadow_background_color;

  /* Path radiance sum and throughput at the moment when ray hits shadow
   * catcher object.
   */
  float shadow_throughput;

  /* Accumulated transparency along the path after shadow catcher bounce. */
  float shadow_transparency;

  /* Indicate if any shadow catcher data is set. */
  int has_shadow_catcher;
#endif

#ifdef __DENOISING_FEATURES__
  float3 denoising_normal;
  float3 denoising_albedo;
  float denoising_depth;
#endif /* __DENOISING_FEATURES__ */

#ifdef __KERNEL_DEBUG__
  DebugData debug_data;
#endif /* __KERNEL_DEBUG__ */
} PathRadiance;

typedef struct BsdfEval {
#ifdef __PASSES__
  int use_light_pass;
#endif

  float3 diffuse;
#ifdef __PASSES__
  float3 glossy;
  float3 transmission;
  float3 transparent;
  float3 subsurface;
  float3 scatter;
#endif
#ifdef __SHADOW_TRICKS__
  float3 sum_no_mis;
#endif
} BsdfEval;

/* Shader Flag */

typedef enum ShaderFlag {
  SHADER_SMOOTH_NORMAL = (1 << 31),
  SHADER_CAST_SHADOW = (1 << 30),
  SHADER_AREA_LIGHT = (1 << 29),
  SHADER_USE_MIS = (1 << 28),
  SHADER_EXCLUDE_DIFFUSE = (1 << 27),
  SHADER_EXCLUDE_GLOSSY = (1 << 26),
  SHADER_EXCLUDE_TRANSMIT = (1 << 25),
  SHADER_EXCLUDE_CAMERA = (1 << 24),
  SHADER_EXCLUDE_SCATTER = (1 << 23),
  SHADER_EXCLUDE_ANY = (SHADER_EXCLUDE_DIFFUSE | SHADER_EXCLUDE_GLOSSY | SHADER_EXCLUDE_TRANSMIT |
                        SHADER_EXCLUDE_CAMERA | SHADER_EXCLUDE_SCATTER),

  SHADER_MASK = ~(SHADER_SMOOTH_NORMAL | SHADER_CAST_SHADOW | SHADER_AREA_LIGHT | SHADER_USE_MIS |
                  SHADER_EXCLUDE_ANY)
} ShaderFlag;

/* Light Type */

typedef enum LightType {
  LIGHT_POINT,
  LIGHT_DISTANT,
  LIGHT_BACKGROUND,
  LIGHT_AREA,
  LIGHT_SPOT,
  LIGHT_TRIANGLE
} LightType;

/* Camera Type */

enum CameraType { CAMERA_PERSPECTIVE, CAMERA_ORTHOGRAPHIC, CAMERA_PANORAMA };

/* Panorama Type */

enum PanoramaType {
  PANORAMA_EQUIRECTANGULAR = 0,
  PANORAMA_FISHEYE_EQUIDISTANT = 1,
  PANORAMA_FISHEYE_EQUISOLID = 2,
  PANORAMA_MIRRORBALL = 3,

  PANORAMA_NUM_TYPES,
};

/* Differential */

typedef struct differential3 {
  float3 dx;
  float3 dy;
} differential3;

typedef struct differential {
  float dx;
  float dy;
} differential;

/* Ray */

typedef struct Ray {
/* TODO(sergey): This is only needed because current AMD
 * compiler has hard time building the kernel with this
 * reshuffle. And at the same time reshuffle will cause
 * less optimal CPU code in certain places.
 *
 * We'll get rid of this nasty exception once AMD compiler
 * is fixed.
 */
#ifndef __KERNEL_OPENCL_AMD__
  float3 P;   /* origin */
  float3 D;   /* direction */
  float t;    /* length of the ray */
  float time; /* time (for motion blur) */
#else
  float t;    /* length of the ray */
  float time; /* time (for motion blur) */
  float3 P;   /* origin */
  float3 D;   /* direction */
#endif

#ifdef __RAY_DIFFERENTIALS__
  differential3 dP;
  differential3 dD;
#endif
} Ray;

/* Intersection */

typedef struct Intersection {
#ifdef __EMBREE__
  float3 Ng;
#endif
  float t, u, v;
  int prim;
  int object;
  int type;

#ifdef __KERNEL_DEBUG__
  int num_traversed_nodes;
  int num_traversed_instances;
  int num_intersections;
#endif
} Intersection;

/* Primitives */

typedef enum PrimitiveType {
  PRIMITIVE_NONE = 0,
  PRIMITIVE_TRIANGLE = (1 << 0),
  PRIMITIVE_MOTION_TRIANGLE = (1 << 1),
  PRIMITIVE_CURVE = (1 << 2),
  PRIMITIVE_MOTION_CURVE = (1 << 3),
  /* Lamp primitive is not included below on purpose,
   * since it is no real traceable primitive.
   */
  PRIMITIVE_LAMP = (1 << 4),

  PRIMITIVE_ALL_TRIANGLE = (PRIMITIVE_TRIANGLE | PRIMITIVE_MOTION_TRIANGLE),
  PRIMITIVE_ALL_CURVE = (PRIMITIVE_CURVE | PRIMITIVE_MOTION_CURVE),
  PRIMITIVE_ALL_MOTION = (PRIMITIVE_MOTION_TRIANGLE | PRIMITIVE_MOTION_CURVE),
  PRIMITIVE_ALL = (PRIMITIVE_ALL_TRIANGLE | PRIMITIVE_ALL_CURVE),

  /* Total number of different traceable primitives.
   * NOTE: This is an actual value, not a bitflag.
   */
  PRIMITIVE_NUM_TOTAL = 4,
} PrimitiveType;

#define PRIMITIVE_PACK_SEGMENT(type, segment) ((segment << PRIMITIVE_NUM_TOTAL) | (type))
#define PRIMITIVE_UNPACK_SEGMENT(type) (type >> PRIMITIVE_NUM_TOTAL)

/* Attributes */

typedef enum AttributePrimitive {
  ATTR_PRIM_TRIANGLE = 0,
  ATTR_PRIM_CURVE,
  ATTR_PRIM_SUBD,

  ATTR_PRIM_TYPES
} AttributePrimitive;

typedef enum AttributeElement {
  ATTR_ELEMENT_NONE,
  ATTR_ELEMENT_OBJECT,
  ATTR_ELEMENT_MESH,
  ATTR_ELEMENT_FACE,
  ATTR_ELEMENT_VERTEX,
  ATTR_ELEMENT_VERTEX_MOTION,
  ATTR_ELEMENT_CORNER,
  ATTR_ELEMENT_CORNER_BYTE,
  ATTR_ELEMENT_CURVE,
  ATTR_ELEMENT_CURVE_KEY,
  ATTR_ELEMENT_CURVE_KEY_MOTION,
  ATTR_ELEMENT_VOXEL
} AttributeElement;

typedef enum AttributeStandard {
  ATTR_STD_NONE = 0,
  ATTR_STD_VERTEX_NORMAL,
  ATTR_STD_FACE_NORMAL,
  ATTR_STD_UV,
  ATTR_STD_UV_TANGENT,
  ATTR_STD_UV_TANGENT_SIGN,
  ATTR_STD_GENERATED,
  ATTR_STD_GENERATED_TRANSFORM,
  ATTR_STD_POSITION_UNDEFORMED,
  ATTR_STD_POSITION_UNDISPLACED,
  ATTR_STD_MOTION_VERTEX_POSITION,
  ATTR_STD_MOTION_VERTEX_NORMAL,
  ATTR_STD_PARTICLE,
  ATTR_STD_CURVE_INTERCEPT,
  ATTR_STD_CURVE_RANDOM,
  ATTR_STD_PTEX_FACE_ID,
  ATTR_STD_PTEX_UV,
  ATTR_STD_VOLUME_DENSITY,
  ATTR_STD_VOLUME_COLOR,
  ATTR_STD_VOLUME_FLAME,
  ATTR_STD_VOLUME_HEAT,
  ATTR_STD_VOLUME_TEMPERATURE,
  ATTR_STD_VOLUME_VELOCITY,
  ATTR_STD_POINTINESS,
  ATTR_STD_RANDOM_PER_ISLAND,
  ATTR_STD_NUM,

  ATTR_STD_NOT_FOUND = ~0
} AttributeStandard;

typedef enum AttributeFlag {
  ATTR_FINAL_SIZE = (1 << 0),
  ATTR_SUBDIVIDED = (1 << 1),
} AttributeFlag;

typedef struct AttributeDescriptor {
  AttributeElement element;
  NodeAttributeType type;
  uint flags; /* see enum AttributeFlag */
  int offset;
} AttributeDescriptor;

/* Closure data */

#ifdef __MULTI_CLOSURE__
#  ifdef __SPLIT_KERNEL__
#    define MAX_CLOSURE 1
#  else
#    ifndef __MAX_CLOSURE__
#      define MAX_CLOSURE 64
#    else
#      define MAX_CLOSURE __MAX_CLOSURE__
#    endif
#  endif
#else
#  define MAX_CLOSURE 1
#endif

/* This struct is the base class for all closures. The common members are
 * duplicated in all derived classes since we don't have C++ in the kernel
 * yet, and because it lets us lay out the members to minimize padding. The
 * weight member is located at the beginning of the struct for this reason.
 *
 * ShaderClosure has a fixed size, and any extra space must be allocated
 * with closure_alloc_extra().
 *
 * We pad the struct to align to 16 bytes. All shader closures are assumed
 * to fit in this struct size. CPU sizes are a bit larger because float3 is
 * padded to be 16 bytes, while it's only 12 bytes on the GPU. */

#define SHADER_CLOSURE_BASE \
  float3 weight; \
  ClosureType type; \
  float sample_weight; \
  float3 N

typedef ccl_addr_space struct ccl_align(16) ShaderClosure
{
  SHADER_CLOSURE_BASE;

#ifdef __KERNEL_CPU__
  float pad[2];
#endif
  float data[10];
}
ShaderClosure;

/* Shader Data
 *
 * Main shader state at a point on the surface or in a volume. All coordinates
 * are in world space.
 */

enum ShaderDataFlag {
  /* Runtime flags. */

  /* Set when ray hits backside of surface. */
  SD_BACKFACING = (1 << 0),
  /* Shader has non-zero emission. */
  SD_EMISSION = (1 << 1),
  /* Shader has BSDF closure. */
  SD_BSDF = (1 << 2),
  /* Shader has non-singular BSDF closure. */
  SD_BSDF_HAS_EVAL = (1 << 3),
  /* Shader has BSSRDF closure. */
  SD_BSSRDF = (1 << 4),
  /* Shader has holdout closure. */
  SD_HOLDOUT = (1 << 5),
  /* Shader has non-zero volume extinction. */
  SD_EXTINCTION = (1 << 6),
  /* Shader has have volume phase (scatter) closure. */
  SD_SCATTER = (1 << 7),
  /* Shader has transparent closure. */
  SD_TRANSPARENT = (1 << 9),
  /* BSDF requires LCG for evaluation. */
  SD_BSDF_NEEDS_LCG = (1 << 10),

  SD_CLOSURE_FLAGS = (SD_EMISSION | SD_BSDF | SD_BSDF_HAS_EVAL | SD_BSSRDF | SD_HOLDOUT |
                      SD_EXTINCTION | SD_SCATTER | SD_BSDF_NEEDS_LCG),

  /* Shader flags. */

  /* direct light sample */
  SD_USE_MIS = (1 << 16),
  /* Has transparent shadow. */
  SD_HAS_TRANSPARENT_SHADOW = (1 << 17),
  /* Has volume shader. */
  SD_HAS_VOLUME = (1 << 18),
  /* Has only volume shader, no surface. */
  SD_HAS_ONLY_VOLUME = (1 << 19),
  /* Has heterogeneous volume. */
  SD_HETEROGENEOUS_VOLUME = (1 << 20),
  /* BSSRDF normal uses bump. */
  SD_HAS_BSSRDF_BUMP = (1 << 21),
  /* Use equiangular volume sampling */
  SD_VOLUME_EQUIANGULAR = (1 << 22),
  /* Use multiple importance volume sampling. */
  SD_VOLUME_MIS = (1 << 23),
  /* Use cubic interpolation for voxels. */
  SD_VOLUME_CUBIC = (1 << 24),
  /* Has data connected to the displacement input or uses bump map. */
  SD_HAS_BUMP = (1 << 25),
  /* Has true displacement. */
  SD_HAS_DISPLACEMENT = (1 << 26),
  /* Has constant emission (value stored in __shaders) */
  SD_HAS_CONSTANT_EMISSION = (1 << 27),
  /* Needs to access attributes */
  SD_NEED_ATTRIBUTES = (1 << 28),

  SD_SHADER_FLAGS = (SD_USE_MIS | SD_HAS_TRANSPARENT_SHADOW | SD_HAS_VOLUME | SD_HAS_ONLY_VOLUME |
                     SD_HETEROGENEOUS_VOLUME | SD_HAS_BSSRDF_BUMP | SD_VOLUME_EQUIANGULAR |
                     SD_VOLUME_MIS | SD_VOLUME_CUBIC | SD_HAS_BUMP | SD_HAS_DISPLACEMENT |
                     SD_HAS_CONSTANT_EMISSION | SD_NEED_ATTRIBUTES)
};

/* Object flags. */
enum ShaderDataObjectFlag {
  /* Holdout for camera rays. */
  SD_OBJECT_HOLDOUT_MASK = (1 << 0),
  /* Has object motion blur. */
  SD_OBJECT_MOTION = (1 << 1),
  /* Vertices have transform applied. */
  SD_OBJECT_TRANSFORM_APPLIED = (1 << 2),
  /* Vertices have negative scale applied. */
  SD_OBJECT_NEGATIVE_SCALE_APPLIED = (1 << 3),
  /* Object has a volume shader. */
  SD_OBJECT_HAS_VOLUME = (1 << 4),
  /* Object intersects AABB of an object with volume shader. */
  SD_OBJECT_INTERSECTS_VOLUME = (1 << 5),
  /* Has position for motion vertices. */
  SD_OBJECT_HAS_VERTEX_MOTION = (1 << 6),
  /* object is used to catch shadows */
  SD_OBJECT_SHADOW_CATCHER = (1 << 7),
  /* object has volume attributes */
  SD_OBJECT_HAS_VOLUME_ATTRIBUTES = (1 << 8),

  SD_OBJECT_FLAGS = (SD_OBJECT_HOLDOUT_MASK | SD_OBJECT_MOTION | SD_OBJECT_TRANSFORM_APPLIED |
                     SD_OBJECT_NEGATIVE_SCALE_APPLIED | SD_OBJECT_HAS_VOLUME |
                     SD_OBJECT_INTERSECTS_VOLUME | SD_OBJECT_SHADOW_CATCHER |
                     SD_OBJECT_HAS_VOLUME_ATTRIBUTES)
};

typedef ccl_addr_space struct ccl_align(16) ShaderData
{
  /* position */
  float3 P;
  /* smooth normal for shading */
  float3 N;
  /* true geometric normal */
  float3 Ng;
  /* view/incoming direction */
  float3 I;
  /* shader id */
  int shader;
  /* booleans describing shader, see ShaderDataFlag */
  int flag;
  /* booleans describing object of the shader, see ShaderDataObjectFlag */
  int object_flag;

  /* primitive id if there is one, ~0 otherwise */
  int prim;

  /* combined type and curve segment for hair */
  int type;

  /* parametric coordinates
   * - barycentric weights for triangles */
  float u;
  float v;
  /* object id if there is one, ~0 otherwise */
  int object;
  /* lamp id if there is one, ~0 otherwise */
  int lamp;

  /* motion blur sample time */
  float time;

  /* length of the ray being shaded */
  float ray_length;

#ifdef __RAY_DIFFERENTIALS__
  /* differential of P. these are orthogonal to Ng, not N */
  differential3 dP;
  /* differential of I */
  differential3 dI;
  /* differential of u, v */
  differential du;
  differential dv;
#endif
#ifdef __DPDU__
  /* differential of P w.r.t. parametric coordinates. note that dPdu is
   * not readily suitable as a tangent for shading on triangles. */
  float3 dPdu;
  float3 dPdv;
#endif
#ifdef __DNDU__
  /* differential of N w.r.t. x and y. */
  float3 dNdx;
  float3 dNdy;
#endif

#ifdef __OBJECT_MOTION__
  /* object <-> world space transformations, cached to avoid
   * re-interpolating them constantly for shading */
  Transform ob_tfm;
  Transform ob_itfm;
#endif

  /* ray start position, only set for backgrounds */
  float3 ray_P;
  differential3 ray_dP;

#ifdef __VOLUME__
<<<<<<< HEAD
	/* Normalized volume position, only set for volumes.
	 * May be advected for motion blur. */
	float3 P_v;
=======
  /* Normalized volume position, only set for volumes.
   * May be advected for motion blur. */
  float3 P_v;
>>>>>>> fe959194
#endif

#ifdef __OSL__
  struct KernelGlobals *osl_globals;
  struct PathState *osl_path_state;
#endif

  /* LCG state for closures that require additional random numbers. */
  uint lcg_state;

  /* Closure data, we store a fixed array of closures */
  int num_closure;
  int num_closure_left;
  float randb_closure;
  float3 svm_closure_weight;

  /* Closure weights summed directly, so we can evaluate
   * emission and shadow transparency with MAX_CLOSURE 0. */
  float3 closure_emission_background;
  float3 closure_transparent_extinction;

  /* At the end so we can adjust size in ShaderDataTinyStorage. */
  struct ShaderClosure closure[MAX_CLOSURE];
}
ShaderData;

/* ShaderDataTinyStorage needs the same alignment as ShaderData, or else
 * the pointer cast in AS_SHADER_DATA invokes undefined behavior. */
typedef ccl_addr_space struct ccl_align(16) ShaderDataTinyStorage
{
  char pad[sizeof(ShaderData) - sizeof(ShaderClosure) * MAX_CLOSURE];
}
ShaderDataTinyStorage;
#define AS_SHADER_DATA(shader_data_tiny_storage) ((ShaderData *)shader_data_tiny_storage)

/* Path State */

#ifdef __VOLUME__
typedef struct VolumeStack {
  int object;
  int shader;
} VolumeStack;
#endif

typedef struct PathState {
  /* see enum PathRayFlag */
  int flag;

  /* random number generator state */
  uint rng_hash;       /* per pixel hash */
  int rng_offset;      /* dimension offset */
  int sample;          /* path sample number */
  int num_samples;     /* total number of times this path will be sampled */
  float branch_factor; /* number of branches in indirect paths */

  /* bounce counting */
  int bounce;
  int diffuse_bounce;
  int glossy_bounce;
  int transmission_bounce;
  int transparent_bounce;

#ifdef __DENOISING_FEATURES__
  float denoising_feature_weight;
#endif /* __DENOISING_FEATURES__ */

  /* multiple importance sampling */
  float min_ray_pdf; /* smallest bounce pdf over entire path up to now */
  float ray_pdf;     /* last bounce pdf */
#ifdef __LAMP_MIS__
  float ray_t; /* accumulated distance through transparent surfaces */
#endif

  /* volume rendering */
#ifdef __VOLUME__
  int volume_bounce;
  int volume_bounds_bounce;
  VolumeStack volume_stack[VOLUME_STACK_SIZE];
#endif
} PathState;

#ifdef __VOLUME__
typedef struct VolumeState {
#  ifdef __SPLIT_KERNEL__
#  else
  PathState ps;
#  endif
} VolumeState;
#endif

/* Struct to gather multiple nearby intersections. */
typedef struct LocalIntersection {
  Ray ray;
  float3 weight[LOCAL_MAX_HITS];

  int num_hits;
  struct Intersection hits[LOCAL_MAX_HITS];
  float3 Ng[LOCAL_MAX_HITS];
} LocalIntersection;

/* Subsurface */

/* Struct to gather SSS indirect rays and delay tracing them. */
typedef struct SubsurfaceIndirectRays {
  PathState state[BSSRDF_MAX_HITS];

  int num_rays;

  struct Ray rays[BSSRDF_MAX_HITS];
  float3 throughputs[BSSRDF_MAX_HITS];
  struct PathRadianceState L_state[BSSRDF_MAX_HITS];
} SubsurfaceIndirectRays;
static_assert(BSSRDF_MAX_HITS <= LOCAL_MAX_HITS, "BSSRDF hits too high.");

/* Constant Kernel Data
 *
 * These structs are passed from CPU to various devices, and the struct layout
 * must match exactly. Structs are padded to ensure 16 byte alignment, and we
 * do not use float3 because its size may not be the same on all devices. */

typedef struct KernelCamera {
  /* type */
  int type;

  /* panorama */
  int panorama_type;
  float fisheye_fov;
  float fisheye_lens;
  float4 equirectangular_range;

  /* stereo */
  float interocular_offset;
  float convergence_distance;
  float pole_merge_angle_from;
  float pole_merge_angle_to;

  /* matrices */
  Transform cameratoworld;
  ProjectionTransform rastertocamera;

  /* differentials */
  float4 dx;
  float4 dy;

  /* depth of field */
  float aperturesize;
  float blades;
  float bladesrotation;
  float focaldistance;

  /* motion blur */
  float shuttertime;
  int num_motion_steps, have_perspective_motion;

  /* clipping */
  float nearclip;
  float cliplength;

  /* sensor size */
  float sensorwidth;
  float sensorheight;

  /* render size */
  float width, height;
  int resolution;

  /* anamorphic lens bokeh */
  float inv_aperture_ratio;

  int is_inside_volume;

  /* more matrices */
  ProjectionTransform screentoworld;
  ProjectionTransform rastertoworld;
  ProjectionTransform ndctoworld;
  ProjectionTransform worldtoscreen;
  ProjectionTransform worldtoraster;
  ProjectionTransform worldtondc;
  Transform worldtocamera;

  /* Stores changes in the projection matrix. Use for camera zoom motion
   * blur and motion pass output for perspective camera. */
  ProjectionTransform perspective_pre;
  ProjectionTransform perspective_post;

  /* Transforms for motion pass. */
  Transform motion_pass_pre;
  Transform motion_pass_post;

  int shutter_table_offset;

  /* Rolling shutter */
  int rolling_shutter_type;
  float rolling_shutter_duration;

  int pad;
} KernelCamera;
static_assert_align(KernelCamera, 16);

typedef struct KernelFilm {
  float exposure;
  int pass_flag;

  int light_pass_flag;
  int pass_stride;
  int use_light_pass;

  int pass_combined;
  int pass_depth;
  int pass_normal;
  int pass_motion;

  int pass_motion_weight;
  int pass_uv;
  int pass_object_id;
  int pass_material_id;

  int pass_diffuse_color;
  int pass_glossy_color;
  int pass_transmission_color;
  int pass_subsurface_color;

  int pass_diffuse_indirect;
  int pass_glossy_indirect;
  int pass_transmission_indirect;
  int pass_subsurface_indirect;
  int pass_volume_indirect;

  int pass_diffuse_direct;
  int pass_glossy_direct;
  int pass_transmission_direct;
  int pass_subsurface_direct;
  int pass_volume_direct;

  int pass_emission;
  int pass_background;
  int pass_ao;
  float pass_alpha_threshold;

  int pass_shadow;
  float pass_shadow_scale;
  int filter_table_offset;
  int cryptomatte_passes;
  int cryptomatte_depth;
  int pass_cryptomatte;

  int pass_lightgroup;
  int num_lightgroups;

  int pass_adaptive_aux_buffer;
  int pass_sample_count;

  int pass_mist;
  float mist_start;
  float mist_inv_depth;
  float mist_falloff;

  int pass_denoising_data;
  int pass_denoising_clean;
  int denoising_flags;

  int pass_aov_color;
  int pass_aov_value;

  /* XYZ to rendering color space transform. float4 instead of float3 to
   * ensure consistent padding/alignment across devices. */
  float4 xyz_to_r;
  float4 xyz_to_g;
  float4 xyz_to_b;
  float4 rgb_to_y; //50

#ifdef __KERNEL_DEBUG__
  int pass_bvh_traversed_nodes;
  int pass_bvh_traversed_instances;
  int pass_bvh_intersections;
  int pass_ray_bounces;
#endif

  /* viewport rendering options */
  int display_pass_stride;
  int display_pass_components;
  int display_divide_pass_stride;
  int use_display_exposure;
  int use_display_pass_alpha;

  int pad1, pad2;
} KernelFilm;
static_assert_align(KernelFilm, 16);

typedef struct KernelBackground {
  /* only shader index */
  int surface_shader;
  int volume_shader;
  int transparent;
  float transparent_roughness_squared_threshold;

  /* ambient occlusion */
  float ao_factor;
  float ao_distance;
  float ao_bounces_factor;
  float ao_pad;
} KernelBackground;
static_assert_align(KernelBackground, 16);

typedef struct KernelIntegrator {
  /* emission */
  int use_direct_light;
  int use_ambient_occlusion;
  int num_distribution;
  int num_all_lights;
  float pdf_triangles;
  float pdf_lights;
  int pdf_background_res_x;
  int pdf_background_res_y;
  float light_inv_rr_threshold;

  /* light portals */
  float portal_pdf;
  int num_portals;
  int portal_offset;

  /* bounces */
  int min_bounce;
  int max_bounce;

  int max_diffuse_bounce;
  int max_glossy_bounce;
  int max_transmission_bounce;
  int max_volume_bounce;

  int ao_bounces;

  /* transparent */
  int transparent_min_bounce;
  int transparent_max_bounce;
  int transparent_shadows;

  /* caustics */
  int caustics_reflective;
  int caustics_refractive;
  float filter_glossy;

  /* seed */
  int seed;

  /* clamp */
  float sample_clamp_direct;
  float sample_clamp_indirect;

  /* branched path */
  int branched;
  int volume_decoupled;
  int diffuse_samples;
  int glossy_samples;
  int transmission_samples;
  int ao_samples;
  int mesh_light_samples;
  int subsurface_samples;
  int sample_all_lights_direct;
  int sample_all_lights_indirect;

  /* mis */
  int use_lamp_mis;

  /* sampler */
  int sampling_pattern;
  int aa_samples;
  int adaptive_min_samples;
  float adaptive_threshold;

  /* volume render */
  int use_volumes;
  int volume_max_steps;
  float volume_step_size;
  int volume_samples;

  int start_sample;

  int max_closures;

  uint background_lightgroups;

  int pad1, pad2;
} KernelIntegrator;
static_assert_align(KernelIntegrator, 16);

typedef enum KernelBVHLayout {
  BVH_LAYOUT_NONE = 0,

  BVH_LAYOUT_BVH2 = (1 << 0),
  BVH_LAYOUT_BVH4 = (1 << 1),
  BVH_LAYOUT_BVH8 = (1 << 2),

  BVH_LAYOUT_EMBREE = (1 << 3),
  BVH_LAYOUT_OPTIX = (1 << 4),

  BVH_LAYOUT_DEFAULT = BVH_LAYOUT_BVH8,
  BVH_LAYOUT_ALL = (unsigned int)(~0u),
} KernelBVHLayout;

typedef struct KernelBVH {
  /* Own BVH */
  int root;
  int have_motion;
  int have_curves;
  int have_instancing;
  int bvh_layout;
  int use_bvh_steps;

  /* Custom BVH */
#ifdef __KERNEL_OPTIX__
  OptixTraversableHandle scene;
#else
#  ifdef __EMBREE__
  RTCScene scene;
#    ifndef __KERNEL_64_BIT__
  int pad2;
#    endif
#  else
  int scene, pad2;
#  endif
#endif
} KernelBVH;
static_assert_align(KernelBVH, 16);

typedef enum CurveFlag {
  /* runtime flags */
  CURVE_KN_BACKFACING = 1,           /* backside of cylinder? */
  CURVE_KN_ENCLOSEFILTER = 2,        /* don't consider strands surrounding start point? */
  CURVE_KN_INTERPOLATE = 4,          /* render as a curve? */
  CURVE_KN_ACCURATE = 8,             /* use accurate intersections test? */
  CURVE_KN_INTERSECTCORRECTION = 16, /* correct for width after determing closest midpoint? */
  CURVE_KN_TRUETANGENTGNORMAL = 32,  /* use tangent normal for geometry? */
  CURVE_KN_RIBBONS = 64,             /* use flat curve ribbons */
} CurveFlag;

typedef struct KernelCurves {
  int curveflags;
  int subdivisions;

  int pad1, pad2;
} KernelCurves;
static_assert_align(KernelCurves, 16);

typedef struct KernelTables {
  int beckmann_offset;
  int pad1, pad2, pad3;
} KernelTables;
static_assert_align(KernelTables, 16);

typedef struct KernelData {
  KernelCamera cam;
  KernelFilm film;
  KernelBackground background;
  KernelIntegrator integrator;
  KernelBVH bvh;
  KernelCurves curve;
  KernelTables tables;
} KernelData;
static_assert_align(KernelData, 16);

/* Kernel data structures. */

typedef struct KernelObject {
  Transform tfm;
  Transform itfm;

  float surface_area;
  float pass_id;
  float random_number;
  float color[3];
  int particle_index;
  uint lightgroups;

  float dupli_generated[3];
  float dupli_uv[2];

  int numkeys;
  int numsteps;
  int numverts;

  uint patch_map_offset;
  uint attribute_map_offset;
  uint motion_offset;

  float cryptomatte_object;
  float cryptomatte_asset;

  int pad[3];
} KernelObject;
static_assert_align(KernelObject, 16);

typedef struct KernelSpotLight {
  float radius;
  float invarea;
  float spot_angle;
  float spot_smooth;
  float dir[3];
  float pad;
} KernelSpotLight;

/* PointLight is SpotLight with only radius and invarea being used. */

typedef struct KernelAreaLight {
  float axisu[3];
  float invarea;
  float axisv[3];
  float pad1;
  float dir[3];
  float pad2;
} KernelAreaLight;

typedef struct KernelDistantLight {
  float radius;
  float cosangle;
  float invarea;
  float pad;
} KernelDistantLight;

typedef struct KernelLight {
  int type;
  float co[3];
  int shader_id;
  int samples;
  float max_bounces;
  float random;
  float strength[3];
  uint lightgroups;
  Transform tfm;
  Transform itfm;
  union {
    KernelSpotLight spot;
    KernelAreaLight area;
    KernelDistantLight distant;
  };
} KernelLight;
static_assert_align(KernelLight, 16);

typedef struct KernelLightDistribution {
  float totarea;
  int prim;
  union {
    struct {
      int shader_flag;
      int object_id;
    } mesh_light;
    struct {
      float pad;
      float size;
    } lamp;
  };
} KernelLightDistribution;
static_assert_align(KernelLightDistribution, 16);

typedef struct KernelParticle {
  int index;
  float age;
  float lifetime;
  float size;
  float4 rotation;
  /* Only xyz are used of the following. float4 instead of float3 are used
   * to ensure consistent padding/alignment across devices. */
  float4 location;
  float4 velocity;
  float4 angular_velocity;
} KernelParticle;
static_assert_align(KernelParticle, 16);

typedef struct KernelShader {
  float constant_emission[3];
  float cryptomatte_id;
  int flags;
  int pass_id;
  int pad2, pad3;
} KernelShader;
static_assert_align(KernelShader, 16);

/* Declarations required for split kernel */

/* Macro for queues */
/* Value marking queue's empty slot */
#define QUEUE_EMPTY_SLOT -1

/*
 * Queue 1 - Active rays
 * Queue 2 - Background queue
 * Queue 3 - Shadow ray cast kernel - AO
 * Queue 4 - Shadow ray cast kernel - direct lighting
 */

/* Queue names */
enum QueueNumber {
  /* All active rays and regenerated rays are enqueued here. */
  QUEUE_ACTIVE_AND_REGENERATED_RAYS = 0,

  /* All
   * 1. Background-hit rays,
   * 2. Rays that has exited path-iteration but needs to update output buffer
   * 3. Rays to be regenerated
   * are enqueued here.
   */
  QUEUE_HITBG_BUFF_UPDATE_TOREGEN_RAYS,

  /* All rays for which a shadow ray should be cast to determine radiance
   * contribution for AO are enqueued here.
   */
  QUEUE_SHADOW_RAY_CAST_AO_RAYS,

  /* All rays for which a shadow ray should be cast to determine radiance
   * contributing for direct lighting are enqueued here.
   */
  QUEUE_SHADOW_RAY_CAST_DL_RAYS,

  /* Rays sorted according to shader->id */
  QUEUE_SHADER_SORTED_RAYS,

#ifdef __BRANCHED_PATH__
  /* All rays moving to next iteration of the indirect loop for light */
  QUEUE_LIGHT_INDIRECT_ITER,
  /* Queue of all inactive rays. These are candidates for sharing work of indirect loops */
  QUEUE_INACTIVE_RAYS,
#  ifdef __VOLUME__
  /* All rays moving to next iteration of the indirect loop for volumes */
  QUEUE_VOLUME_INDIRECT_ITER,
#  endif
#  ifdef __SUBSURFACE__
  /* All rays moving to next iteration of the indirect loop for subsurface */
  QUEUE_SUBSURFACE_INDIRECT_ITER,
#  endif
#endif /* __BRANCHED_PATH__ */

  NUM_QUEUES
};

/* We use RAY_STATE_MASK to get ray_state */
#define RAY_STATE_MASK 0x0F
#define RAY_FLAG_MASK 0xF0
enum RayState {
  RAY_INVALID = 0,
  /* Denotes ray is actively involved in path-iteration. */
  RAY_ACTIVE,
  /* Denotes ray has completed processing all samples and is inactive. */
  RAY_INACTIVE,
  /* Denotes ray has exited path-iteration and needs to update output buffer. */
  RAY_UPDATE_BUFFER,
  /* Denotes ray needs to skip most surface shader work. */
  RAY_HAS_ONLY_VOLUME,
  /* Donotes ray has hit background */
  RAY_HIT_BACKGROUND,
  /* Denotes ray has to be regenerated */
  RAY_TO_REGENERATE,
  /* Denotes ray has been regenerated */
  RAY_REGENERATED,
  /* Denotes ray is moving to next iteration of the branched indirect loop */
  RAY_LIGHT_INDIRECT_NEXT_ITER,
  RAY_VOLUME_INDIRECT_NEXT_ITER,
  RAY_SUBSURFACE_INDIRECT_NEXT_ITER,

  /* Ray flags */

  /* Flags to denote that the ray is currently evaluating the branched indirect loop */
  RAY_BRANCHED_LIGHT_INDIRECT = (1 << 4),
  RAY_BRANCHED_VOLUME_INDIRECT = (1 << 5),
  RAY_BRANCHED_SUBSURFACE_INDIRECT = (1 << 6),
  RAY_BRANCHED_INDIRECT = (RAY_BRANCHED_LIGHT_INDIRECT | RAY_BRANCHED_VOLUME_INDIRECT |
                           RAY_BRANCHED_SUBSURFACE_INDIRECT),

  /* Ray is evaluating an iteration of an indirect loop for another thread */
  RAY_BRANCHED_INDIRECT_SHARED = (1 << 7),
};

#define ASSIGN_RAY_STATE(ray_state, ray_index, state) \
  (ray_state[ray_index] = ((ray_state[ray_index] & RAY_FLAG_MASK) | state))
#define IS_STATE(ray_state, ray_index, state) \
  ((ray_index) != QUEUE_EMPTY_SLOT && ((ray_state)[(ray_index)] & RAY_STATE_MASK) == (state))
#define ADD_RAY_FLAG(ray_state, ray_index, flag) \
  (ray_state[ray_index] = (ray_state[ray_index] | flag))
#define REMOVE_RAY_FLAG(ray_state, ray_index, flag) \
  (ray_state[ray_index] = (ray_state[ray_index] & (~flag)))
#define IS_FLAG(ray_state, ray_index, flag) (ray_state[ray_index] & flag)

/* Patches */

#define PATCH_MAX_CONTROL_VERTS 16

/* Patch map node flags */

#define PATCH_MAP_NODE_IS_SET (1 << 30)
#define PATCH_MAP_NODE_IS_LEAF (1u << 31)
#define PATCH_MAP_NODE_INDEX_MASK (~(PATCH_MAP_NODE_IS_SET | PATCH_MAP_NODE_IS_LEAF))

/* Work Tiles */

typedef struct WorkTile {
  uint x, y, w, h;

  uint start_sample;
  uint num_samples;

  uint offset;
  uint stride;

  ccl_global float *buffer;
} WorkTile;

CCL_NAMESPACE_END

#endif /*  __KERNEL_TYPES_H__ */<|MERGE_RESOLUTION|>--- conflicted
+++ resolved
@@ -1010,15 +1010,9 @@
   differential3 ray_dP;
 
 #ifdef __VOLUME__
-<<<<<<< HEAD
-	/* Normalized volume position, only set for volumes.
-	 * May be advected for motion blur. */
-	float3 P_v;
-=======
   /* Normalized volume position, only set for volumes.
    * May be advected for motion blur. */
   float3 P_v;
->>>>>>> fe959194
 #endif
 
 #ifdef __OSL__
@@ -1282,6 +1276,8 @@
 
   int pass_aov_color;
   int pass_aov_value;
+  int pad1;
+  int pad2;
 
   /* XYZ to rendering color space transform. float4 instead of float3 to
    * ensure consistent padding/alignment across devices. */
@@ -1303,8 +1299,6 @@
   int display_divide_pass_stride;
   int use_display_exposure;
   int use_display_pass_alpha;
-
-  int pad1, pad2;
 } KernelFilm;
 static_assert_align(KernelFilm, 16);
 
