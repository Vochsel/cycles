--- conflicted
+++ resolved
@@ -19,10 +19,6 @@
 CCL_NAMESPACE_BEGIN
 
 #ifdef __DENOISING_FEATURES__
-<<<<<<< HEAD
-
-=======
->>>>>>> 361cee8b
 ccl_device_inline void kernel_write_denoising_shadow(KernelGlobals *kg,
                                                      ccl_global float *buffer,
                                                      int sample,
