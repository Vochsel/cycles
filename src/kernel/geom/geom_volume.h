/*
 * Copyright 2011-2013 Blender Foundation
 *
 * Licensed under the Apache License, Version 2.0 (the "License");
 * you may not use this file except in compliance with the License.
 * You may obtain a copy of the License at
 *
 * http://www.apache.org/licenses/LICENSE-2.0
 *
 * Unless required by applicable law or agreed to in writing, software
 * distributed under the License is distributed on an "AS IS" BASIS,
 * WITHOUT WARRANTIES OR CONDITIONS OF ANY KIND, either express or implied.
 * See the License for the specific language governing permissions and
 * limitations under the License.
 */

/* Volume Primitive
 *
 * Volumes are just regions inside meshes with the mesh surface as boundaries.
 * There isn't as much data to access as for surfaces, there is only a position
 * to do lookups in 3D voxel or procedural textures.
 *
 * 3D voxel textures can be assigned as attributes per mesh, which means the
 * same shader can be used for volume objects with different densities, etc. */

CCL_NAMESPACE_BEGIN

#ifdef __VOLUME__

/* Return position normalized to 0..1 in mesh bounds */

ccl_device_inline float3 volume_normalized_position(KernelGlobals *kg,
                                                    const ShaderData *sd,
                                                    float3 P)
{
  /* todo: optimize this so it's just a single matrix multiplication when
   * possible (not motion blur), or perhaps even just translation + scale */
  const AttributeDescriptor desc = find_attribute(kg, sd, ATTR_STD_GENERATED_TRANSFORM);

  object_inverse_position_transform(kg, sd, &P);

  if (desc.offset != ATTR_STD_NOT_FOUND) {
    Transform tfm = primitive_attribute_matrix(kg, sd, desc);
    P = transform_point(&tfm, P);
  }

  return P;
}

/* Returns normalized P.
 * If motion blur is enabled, returns normalized and advected P. */

<<<<<<< HEAD
ccl_device_inline float3 volume_get_position(KernelGlobals *kg,
                                             const ShaderData *sd)
{
  float3 P = volume_normalized_position(kg, sd, sd->P);

#ifdef __OBJECT_MOTION__
  /* Eulerian motion blur. */
  if(kernel_data.cam.shuttertime != -1.0f) {
    AttributeDescriptor v_desc = find_attribute(kg, sd, ATTR_STD_VOLUME_VELOCITY);

    if (v_desc.offset != ATTR_STD_NOT_FOUND) {
      InterpolationType interp = (sd->flag & SD_VOLUME_CUBIC)? INTERPOLATION_CUBIC: INTERPOLATION_NONE;

      /* Find velocity. */
      float3 velocity = float4_to_float3(kernel_tex_image_interp_3d(kg, v_desc.offset, P.x, P.y, P.z, interp));

      /* Find advected velocity. */
      P = volume_normalized_position(kg, sd, sd->P + velocity * sd->time);
      velocity = float4_to_float3(kernel_tex_image_interp_3d(kg, v_desc.offset, P.x, P.y, P.z, interp));
=======
ccl_device_inline float3 volume_get_position(KernelGlobals *kg, const ShaderData *sd)
{
  float3 P = volume_normalized_position(kg, sd, sd->P);

#  ifdef __OBJECT_MOTION__
  /* Eulerian motion blur. */
  if (kernel_data.cam.shuttertime != -1.0f) {
    AttributeDescriptor v_desc = find_attribute(kg, sd, ATTR_STD_VOLUME_VELOCITY);

    if (v_desc.offset != ATTR_STD_NOT_FOUND) {
      InterpolationType interp = (sd->flag & SD_VOLUME_CUBIC) ? INTERPOLATION_CUBIC :
                                                                INTERPOLATION_NONE;

      /* Find velocity. */
      float3 velocity = float4_to_float3(
          kernel_tex_image_interp_3d(kg, v_desc.offset, P.x, P.y, P.z, interp));

      /* Find advected velocity. */
      P = volume_normalized_position(kg, sd, sd->P + velocity * sd->time);
      velocity = float4_to_float3(
          kernel_tex_image_interp_3d(kg, v_desc.offset, P.x, P.y, P.z, interp));
>>>>>>> fe959194

      /* Find advected P. */
      P = volume_normalized_position(kg, sd, sd->P + velocity * sd->time);
    }
  }
<<<<<<< HEAD
#endif
=======
#  endif
>>>>>>> fe959194

  return P;
}

ccl_device float volume_attribute_float(KernelGlobals *kg,
                                        const ShaderData *sd,
                                        const AttributeDescriptor desc)
{
  float3 P = volume_normalized_position(kg, sd, sd->P);
  InterpolationType interp = (sd->flag & SD_VOLUME_CUBIC) ? INTERPOLATION_CUBIC :
                                                            INTERPOLATION_NONE;
  float4 r = kernel_tex_image_interp_3d(kg, desc.offset, P.x, P.y, P.z, interp);
  return average(float4_to_float3(r));
}

ccl_device float3 volume_attribute_float3(KernelGlobals *kg,
                                          const ShaderData *sd,
                                          const AttributeDescriptor desc)
{
  InterpolationType interp = (sd->flag & SD_VOLUME_CUBIC) ? INTERPOLATION_CUBIC :
                                                            INTERPOLATION_NONE;
  float4 r = kernel_tex_image_interp_3d(kg, desc.offset, sd->P_v.x, sd->P_v.y, sd->P_v.z, interp);

  if (r.w > 1e-6f && r.w != 1.0f) {
    /* For RGBA colors, unpremultiply after interpolation. */
    return float4_to_float3(r) / r.w;
  }
  else {
    return float4_to_float3(r);
  }
}

#endif

CCL_NAMESPACE_END<|MERGE_RESOLUTION|>--- conflicted
+++ resolved
@@ -50,27 +50,6 @@
 /* Returns normalized P.
  * If motion blur is enabled, returns normalized and advected P. */
 
-<<<<<<< HEAD
-ccl_device_inline float3 volume_get_position(KernelGlobals *kg,
-                                             const ShaderData *sd)
-{
-  float3 P = volume_normalized_position(kg, sd, sd->P);
-
-#ifdef __OBJECT_MOTION__
-  /* Eulerian motion blur. */
-  if(kernel_data.cam.shuttertime != -1.0f) {
-    AttributeDescriptor v_desc = find_attribute(kg, sd, ATTR_STD_VOLUME_VELOCITY);
-
-    if (v_desc.offset != ATTR_STD_NOT_FOUND) {
-      InterpolationType interp = (sd->flag & SD_VOLUME_CUBIC)? INTERPOLATION_CUBIC: INTERPOLATION_NONE;
-
-      /* Find velocity. */
-      float3 velocity = float4_to_float3(kernel_tex_image_interp_3d(kg, v_desc.offset, P.x, P.y, P.z, interp));
-
-      /* Find advected velocity. */
-      P = volume_normalized_position(kg, sd, sd->P + velocity * sd->time);
-      velocity = float4_to_float3(kernel_tex_image_interp_3d(kg, v_desc.offset, P.x, P.y, P.z, interp));
-=======
 ccl_device_inline float3 volume_get_position(KernelGlobals *kg, const ShaderData *sd)
 {
   float3 P = volume_normalized_position(kg, sd, sd->P);
@@ -92,17 +71,12 @@
       P = volume_normalized_position(kg, sd, sd->P + velocity * sd->time);
       velocity = float4_to_float3(
           kernel_tex_image_interp_3d(kg, v_desc.offset, P.x, P.y, P.z, interp));
->>>>>>> fe959194
 
       /* Find advected P. */
       P = volume_normalized_position(kg, sd, sd->P + velocity * sd->time);
     }
   }
-<<<<<<< HEAD
-#endif
-=======
 #  endif
->>>>>>> fe959194
 
   return P;
 }
