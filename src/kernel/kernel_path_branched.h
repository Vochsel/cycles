/*
 * Copyright 2011-2013 Blender Foundation
 *
 * Licensed under the Apache License, Version 2.0 (the "License");
 * you may not use this file except in compliance with the License.
 * You may obtain a copy of the License at
 *
 * http://www.apache.org/licenses/LICENSE-2.0
 *
 * Unless required by applicable law or agreed to in writing, software
 * distributed under the License is distributed on an "AS IS" BASIS,
 * WITHOUT WARRANTIES OR CONDITIONS OF ANY KIND, either express or implied.
 * See the License for the specific language governing permissions and
 * limitations under the License.
 */

CCL_NAMESPACE_BEGIN

#ifdef __BRANCHED_PATH__

ccl_device_inline void kernel_branched_path_ao(KernelGlobals *kg,
                                               ShaderData *sd,
                                               ShaderData *emission_sd,
                                               PathRadiance *L,
                                               ccl_addr_space PathState *state,
                                               float3 throughput)
{
  int num_samples = kernel_data.integrator.ao_samples;
  float num_samples_inv = 1.0f / num_samples;
  float ao_factor = kernel_data.background.ao_factor;
  float3 ao_N;
  float3 ao_bsdf = shader_bsdf_ao(kg, sd, ao_factor, &ao_N);
  float3 ao_alpha = shader_bsdf_alpha(kg, sd);

  for (int j = 0; j < num_samples; j++) {
    float bsdf_u, bsdf_v;
    path_branched_rng_2D(
        kg, state->rng_hash, state, j, num_samples, PRNG_BSDF_U, &bsdf_u, &bsdf_v);

    float3 ao_D;
    float ao_pdf;

    sample_cos_hemisphere(ao_N, bsdf_u, bsdf_v, &ao_D, &ao_pdf);

    if (dot(sd->Ng, ao_D) > 0.0f && ao_pdf != 0.0f) {
      Ray light_ray;
      float3 ao_shadow;

      light_ray.P = ray_offset(sd->P, sd->Ng);
      light_ray.D = ao_D;
      light_ray.t = kernel_data.background.ao_distance;
      light_ray.time = sd->time;
#  ifdef __RAY_DIFFERENTIALS__
      light_ray.dP = sd->dP;
      /* This is how pbrt v3 implements differentials for diffuse bounces */
      float3 a, b;
      make_orthonormals(ao_D, &a, &b);
      light_ray.dD.dx = normalize(ao_D + 0.1f * a);
      light_ray.dD.dy = normalize(ao_D + 0.1f * b);
#  endif /* __RAY_DIFFERENTIALS__ */

      if (!shadow_blocked(kg, sd, emission_sd, state, &light_ray, &ao_shadow)) {
        path_radiance_accum_ao(
            kg, L, state, throughput * num_samples_inv, ao_alpha, ao_bsdf, ao_shadow);
      }
      else {
        path_radiance_accum_total_ao(L, state, throughput * num_samples_inv, ao_bsdf);
      }
    }
  }
}

#  ifndef __SPLIT_KERNEL__

#    ifdef __VOLUME__
ccl_device_forceinline void kernel_branched_path_volume(KernelGlobals *kg,
                                                        ShaderData *sd,
                                                        PathState *state,
                                                        ccl_global float *buffer,
                                                        Ray *ray,
                                                        float3 *throughput,
                                                        ccl_addr_space Intersection *isect,
                                                        bool hit,
                                                        ShaderData *indirect_sd,
                                                        ShaderData *emission_sd,
                                                        PathRadiance *L)
{
  /* Sanitize volume stack. */
  if (!hit) {
    kernel_volume_clean_stack(kg, state->volume_stack);
  }

  if (state->volume_stack[0].shader == SHADER_NONE) {
    return;
  }

  /* volume attenuation, emission, scatter */
  Ray volume_ray = *ray;
  volume_ray.t = (hit) ? isect->t : FLT_MAX;

  bool heterogeneous = volume_stack_is_heterogeneous(kg, state->volume_stack);

#      ifdef __VOLUME_DECOUPLED__
  /* decoupled ray marching only supported on CPU */
  if (kernel_data.integrator.volume_decoupled) {
    /* cache steps along volume for repeated sampling */
    VolumeSegment volume_segment;

    shader_setup_from_volume(kg, sd, &volume_ray);
    kernel_volume_decoupled_record(kg, state, &volume_ray, sd, &volume_segment, heterogeneous);

    /* direct light sampling */
    if (volume_segment.closure_flag & SD_SCATTER) {
      volume_segment.sampling_method = volume_stack_sampling_method(kg, state->volume_stack);

      int all = kernel_data.integrator.sample_all_lights_direct;

      kernel_branched_path_volume_connect_light(
          kg, sd, emission_sd, *throughput, state, buffer, L, all, &volume_ray, &volume_segment);

      /* indirect light sampling */
      int num_samples = kernel_data.integrator.volume_samples;
      float num_samples_inv = 1.0f / num_samples;

      for (int j = 0; j < num_samples; j++) {
        PathState ps = *state;
        Ray pray = *ray;
        float3 tp = *throughput;

        /* branch RNG state */
        path_state_branch(&ps, j, num_samples);

        /* scatter sample. if we use distance sampling and take just one
         * sample for direct and indirect light, we could share this
         * computation, but makes code a bit complex */
        float rphase = path_state_rng_1D(kg, &ps, PRNG_PHASE_CHANNEL);
        float rscatter = path_state_rng_1D(kg, &ps, PRNG_SCATTER_DISTANCE);

        VolumeIntegrateResult result = kernel_volume_decoupled_scatter(
            kg, &ps, &pray, sd, &tp, rphase, rscatter, &volume_segment, NULL, false);

        if (result == VOLUME_PATH_SCATTERED &&
            kernel_path_volume_bounce(kg, sd, &tp, &ps, &L->state, &pray)) {
          kernel_path_indirect(kg, indirect_sd, emission_sd, &pray, tp * num_samples_inv, &ps, buffer, L);

          /* for render passes, sum and reset indirect light pass variables
           * for the next samples */
          path_radiance_sum_indirect(L);
          path_radiance_reset_indirect(L);
        }
      }
    }

    /* emission and transmittance */
    if (volume_segment.closure_flag & SD_EMISSION)
      path_radiance_accum_emission(
          kg, L, state, buffer, *throughput, volume_segment.accum_emission, 0);
    *throughput *= volume_segment.accum_transmittance;

    /* free cached steps */
    kernel_volume_decoupled_free(kg, &volume_segment);
  }
  else
#      endif /* __VOLUME_DECOUPLED__ */
  {
    /* GPU: no decoupled ray marching, scatter probalistically */
    int num_samples = kernel_data.integrator.volume_samples;
    float num_samples_inv = 1.0f / num_samples;

    /* todo: we should cache the shader evaluations from stepping
     * through the volume, for now we redo them multiple times */

    for (int j = 0; j < num_samples; j++) {
      PathState ps = *state;
      Ray pray = *ray;
      float3 tp = (*throughput) * num_samples_inv;

      /* branch RNG state */
      path_state_branch(&ps, j, num_samples);

      VolumeIntegrateResult result = kernel_volume_integrate(
          kg, &ps, buffer, sd, &volume_ray, L, &tp, heterogeneous);

#      ifdef __VOLUME_SCATTER__
      if (result == VOLUME_PATH_SCATTERED) {
        /* todo: support equiangular, MIS and all light sampling.
         * alternatively get decoupled ray marching working on the GPU */
        kernel_path_volume_connect_light(kg, sd, emission_sd, tp, state, buffer, L);

        if (kernel_path_volume_bounce(kg, sd, &tp, &ps, &L->state, &pray)) {
          kernel_path_indirect(kg, indirect_sd, emission_sd, &pray, tp, &ps, buffer, L);

          /* for render passes, sum and reset indirect light pass variables
           * for the next samples */
          path_radiance_sum_indirect(L);
          path_radiance_reset_indirect(L);
        }
      }
#      endif /* __VOLUME_SCATTER__ */
    }

    /* todo: avoid this calculation using decoupled ray marching */
    kernel_volume_shadow(kg, emission_sd, state, &volume_ray, throughput);
  }
}
#    endif /* __VOLUME__ */

/* bounce off surface and integrate indirect light */
ccl_device_noinline_cpu void kernel_branched_path_surface_indirect_light(KernelGlobals *kg,
                                                                         ShaderData *sd,
                                                                         ShaderData *indirect_sd,
                                                                         ShaderData *emission_sd,
                                                                         float3 throughput,
                                                                         float num_samples_adjust,
                                                                         PathState *state,
                                                                         ccl_global float *buffer,
                                                                         PathRadiance *L)
{
  float sum_sample_weight = 0.0f;
#    ifdef __DENOISING_FEATURES__
  if (state->denoising_feature_weight > 0.0f) {
    for (int i = 0; i < sd->num_closure; i++) {
      const ShaderClosure *sc = &sd->closure[i];

      /* transparency is not handled here, but in outer loop */
      if (!CLOSURE_IS_BSDF(sc->type) || CLOSURE_IS_BSDF_TRANSPARENT(sc->type)) {
        continue;
      }

      sum_sample_weight += sc->sample_weight;
    }
  }
  else {
    sum_sample_weight = 1.0f;
  }
#    endif /* __DENOISING_FEATURES__ */

  for (int i = 0; i < sd->num_closure; i++) {
    const ShaderClosure *sc = &sd->closure[i];

    /* transparency is not handled here, but in outer loop */
    if (!CLOSURE_IS_BSDF(sc->type) || CLOSURE_IS_BSDF_TRANSPARENT(sc->type)) {
      continue;
    }

    int num_samples;

    if (CLOSURE_IS_BSDF_DIFFUSE(sc->type))
      num_samples = kernel_data.integrator.diffuse_samples;
    else if (CLOSURE_IS_BSDF_BSSRDF(sc->type))
      num_samples = 1;
    else if (CLOSURE_IS_BSDF_GLOSSY(sc->type))
      num_samples = kernel_data.integrator.glossy_samples;
    else
      num_samples = kernel_data.integrator.transmission_samples;

    num_samples = ceil_to_int(num_samples_adjust * num_samples);

    float num_samples_inv = num_samples_adjust / num_samples;

    for (int j = 0; j < num_samples; j++) {
      PathState ps = *state;
      float3 tp = throughput;
      Ray bsdf_ray;
#    ifdef __SHADOW_TRICKS__
      float shadow_transparency = L->shadow_transparency;
#    endif

      ps.rng_hash = cmj_hash(state->rng_hash, i);

      if (!kernel_branched_path_surface_bounce(
              kg, sd, sc, j, num_samples, &tp, &ps, &L->state, &bsdf_ray, sum_sample_weight)) {
        continue;
      }

      ps.rng_hash = state->rng_hash;

      kernel_path_indirect(kg, indirect_sd, emission_sd, &bsdf_ray, tp * num_samples_inv, &ps, buffer, L);

      /* for render passes, sum and reset indirect light pass variables
       * for the next samples */
      path_radiance_sum_indirect(L);
      path_radiance_reset_indirect(L);

#    ifdef __SHADOW_TRICKS__
      L->shadow_transparency = shadow_transparency;
#    endif
    }
  }
}

#    ifdef __SUBSURFACE__
ccl_device void kernel_branched_path_subsurface_scatter(KernelGlobals *kg,
                                                        ShaderData *sd,
                                                        ShaderData *indirect_sd,
                                                        ShaderData *emission_sd,
                                                        PathRadiance *L,
                                                        PathState *state,
                                                        ccl_global float *buffer,
                                                        Ray *ray,
                                                        float3 throughput)
{
  for (int i = 0; i < sd->num_closure; i++) {
    ShaderClosure *sc = &sd->closure[i];

    if (!CLOSURE_IS_BSSRDF(sc->type))
      continue;

    /* set up random number generator */
    uint lcg_state = lcg_state_init(state, 0x68bc21eb);
    int num_samples = kernel_data.integrator.subsurface_samples * 3;
    float num_samples_inv = 1.0f / num_samples;
    uint bssrdf_rng_hash = cmj_hash(state->rng_hash, i);

    /* do subsurface scatter step with copy of shader data, this will
     * replace the BSSRDF with a diffuse BSDF closure */
    for (int j = 0; j < num_samples; j++) {
      PathState hit_state = *state;
      path_state_branch(&hit_state, j, num_samples);
      hit_state.rng_hash = bssrdf_rng_hash;

      LocalIntersection ss_isect;
      float bssrdf_u, bssrdf_v;
      path_state_rng_2D(kg, &hit_state, PRNG_BSDF_U, &bssrdf_u, &bssrdf_v);
      int num_hits = subsurface_scatter_multi_intersect(
          kg, &ss_isect, sd, &hit_state, sc, &lcg_state, bssrdf_u, bssrdf_v, true);

      hit_state.rng_offset += PRNG_BOUNCE_NUM;

#      ifdef __VOLUME__
      Ray volume_ray = *ray;
      bool need_update_volume_stack = kernel_data.integrator.use_volumes &&
                                      sd->object_flag & SD_OBJECT_INTERSECTS_VOLUME;
#      endif /* __VOLUME__ */

      /* compute lighting with the BSDF closure */
      for (int hit = 0; hit < num_hits; hit++) {
        ShaderData bssrdf_sd = *sd;
        Bssrdf *bssrdf = (Bssrdf *)sc;
        ClosureType bssrdf_type = sc->type;
        float bssrdf_roughness = bssrdf->roughness;
        subsurface_scatter_multi_setup(
            kg, &ss_isect, hit, &bssrdf_sd, &hit_state, bssrdf_type, bssrdf_roughness);

#      ifdef __VOLUME__
        if (need_update_volume_stack) {
          /* Setup ray from previous surface point to the new one. */
          float3 P = ray_offset(bssrdf_sd.P, -bssrdf_sd.Ng);
          volume_ray.D = normalize_len(P - volume_ray.P, &volume_ray.t);

          for (int k = 0; k < VOLUME_STACK_SIZE; k++) {
            hit_state.volume_stack[k] = state->volume_stack[k];
          }

          kernel_volume_stack_update_for_subsurface(
              kg, emission_sd, &volume_ray, hit_state.volume_stack);
        }
#      endif /* __VOLUME__ */

#      ifdef __EMISSION__
        /* direct light */
        if (kernel_data.integrator.use_direct_light) {
          int all = (kernel_data.integrator.sample_all_lights_direct) ||
                    (hit_state.flag & PATH_RAY_SHADOW_CATCHER);
          kernel_branched_path_surface_connect_light(
              kg, &bssrdf_sd, emission_sd, &hit_state, buffer, throughput, num_samples_inv, L, all);
        }
#      endif /* __EMISSION__ */

        /* indirect light */
        kernel_branched_path_surface_indirect_light(
            kg, &bssrdf_sd, indirect_sd, emission_sd, throughput, num_samples_inv, &hit_state, buffer, L);
      }
    }
  }
}
#    endif /* __SUBSURFACE__ */

ccl_device void kernel_branched_path_integrate(KernelGlobals *kg,
                                               uint rng_hash,
                                               int sample,
                                               Ray ray,
                                               ccl_global float *buffer,
                                               PathRadiance *L)
{
  /* initialize */
  float3 throughput = make_float3(1.0f, 1.0f, 1.0f);

  path_radiance_init(kg, L);

  /* shader data memory used for both volumes and surfaces, saves stack space */
  ShaderData sd;
  /* shader data used by emission, shadows, volume stacks, indirect path */
  ShaderDataTinyStorage emission_sd_storage;
  ShaderData *emission_sd = AS_SHADER_DATA(&emission_sd_storage);
  ShaderData indirect_sd;

  PathState state;
  path_state_init(kg, emission_sd, &state, rng_hash, sample, &ray);

  /* Main Loop
   * Here we only handle transparency intersections from the camera ray.
   * Indirect bounces are handled in kernel_branched_path_surface_indirect_light().
   */
  for (;;) {
    /* Find intersection with objects in scene. */
    Intersection isect;
    bool hit = kernel_path_scene_intersect(kg, &state, &ray, &isect, L);

#    ifdef __VOLUME__
    /* Volume integration. */
    kernel_branched_path_volume(
        kg, &sd, &state, buffer, &ray, &throughput, &isect, hit, &indirect_sd, emission_sd, L);
#    endif /* __VOLUME__ */

    /* Shade background. */
    if (!hit) {
<<<<<<< HEAD
      kernel_path_background(kg, &state, &ray, throughput, &sd, buffer, L);
=======
      kernel_path_background(kg, &state, buffer, &ray, throughput, &sd, L);
>>>>>>> 361cee8b
      break;
    }

    /* Setup and evaluate shader. */
    shader_setup_from_ray(kg, &sd, &isect, &ray);

    /* Skip most work for volume bounding surface. */
#    ifdef __VOLUME__
    if (!(sd.flag & SD_HAS_ONLY_VOLUME)) {
#    endif

      shader_eval_surface(kg, &sd, &state, buffer, state.flag);
      shader_merge_closures(&sd);

      /* Apply shadow catcher, holdout, emission. */
      if (!kernel_path_shader_apply(kg, &sd, &state, &ray, throughput, emission_sd, L, buffer)) {
        break;
      }

      /* transparency termination */
      if (state.flag & PATH_RAY_TRANSPARENT) {
        /* path termination. this is a strange place to put the termination, it's
         * mainly due to the mixed in MIS that we use. gives too many unneeded
         * shader evaluations, only need emission if we are going to terminate */
        float probability = path_state_continuation_probability(kg, &state, throughput);

        if (probability == 0.0f) {
          break;
        }
        else if (probability != 1.0f) {
          float terminate = path_state_rng_1D(kg, &state, PRNG_TERMINATE);

          if (terminate >= probability)
            break;

          throughput /= probability;
        }
      }

#    ifdef __DENOISING_FEATURES__
      kernel_update_denoising_features(kg, &sd, &state, L);
#    endif

#    ifdef __AO__
      /* ambient occlusion */
      if (kernel_data.integrator.use_ambient_occlusion) {
        kernel_branched_path_ao(kg, &sd, emission_sd, L, &state, throughput);
      }
#    endif /* __AO__ */

#    ifdef __SUBSURFACE__
      /* bssrdf scatter to a different location on the same object */
      if (sd.flag & SD_BSSRDF) {
        kernel_branched_path_subsurface_scatter(
            kg, &sd, &indirect_sd, emission_sd, L, &state, buffer, &ray, throughput);
      }
#    endif /* __SUBSURFACE__ */

      PathState hit_state = state;

#    ifdef __EMISSION__
      /* direct light */
      if (kernel_data.integrator.use_direct_light) {
        int all = (kernel_data.integrator.sample_all_lights_direct) ||
                  (state.flag & PATH_RAY_SHADOW_CATCHER);
        kernel_branched_path_surface_connect_light(
            kg, &sd, emission_sd, &hit_state, buffer, throughput, 1.0f, L, all);
      }
#    endif /* __EMISSION__ */

      /* indirect light */
      kernel_branched_path_surface_indirect_light(
          kg, &sd, &indirect_sd, emission_sd, throughput, 1.0f, &hit_state, buffer, L);

      /* continue in case of transparency */
      throughput *= shader_bsdf_transparency(kg, &sd);

      if (is_zero(throughput))
        break;

      /* Update Path State */
      path_state_next(kg, &state, LABEL_TRANSPARENT);

#    ifdef __VOLUME__
    }
    else {
      if (!path_state_volume_next(kg, &state)) {
        break;
      }
    }
#    endif

    ray.P = ray_offset(sd.P, -sd.Ng);
    ray.t -= sd.ray_length; /* clipping works through transparent */

#    ifdef __RAY_DIFFERENTIALS__
    ray.dP = sd.dP;
    ray.dD.dx = -sd.dI.dx;
    ray.dD.dy = -sd.dI.dy;
#    endif /* __RAY_DIFFERENTIALS__ */

#    ifdef __VOLUME__
    /* enter/exit volume */
    kernel_volume_stack_enter_exit(kg, &sd, state.volume_stack);
#    endif /* __VOLUME__ */
  }
}

ccl_device void kernel_branched_path_trace(
    KernelGlobals *kg, ccl_global float *buffer, int sample, int x, int y, int offset, int stride)
{
  /* buffer offset */
  int index = offset + x + y * stride;
  int pass_stride = kernel_data.film.pass_stride;

  buffer += index * pass_stride;

  if (kernel_data.film.pass_adaptive_aux_buffer) {
    ccl_global float4 *aux = (ccl_global float4 *)(buffer +
                                                   kernel_data.film.pass_adaptive_aux_buffer);
    if (aux->w > 0.0f) {
      return;
    }
  }

  /* initialize random numbers and ray */
  uint rng_hash;
  Ray ray;

  kernel_path_trace_setup(kg, sample, x, y, &rng_hash, &ray);

  /* integrate */
  PathRadiance L;

  if (ray.t != 0.0f) {
    kernel_branched_path_integrate(kg, rng_hash, sample, ray, buffer, &L);
    kernel_write_result(kg, buffer, sample, &L);
  }
}

#  endif /* __SPLIT_KERNEL__ */

#endif /* __BRANCHED_PATH__ */

CCL_NAMESPACE_END<|MERGE_RESOLUTION|>--- conflicted
+++ resolved
@@ -415,11 +415,7 @@
 
     /* Shade background. */
     if (!hit) {
-<<<<<<< HEAD
       kernel_path_background(kg, &state, &ray, throughput, &sd, buffer, L);
-=======
-      kernel_path_background(kg, &state, buffer, &ray, throughput, &sd, L);
->>>>>>> 361cee8b
       break;
     }
 
