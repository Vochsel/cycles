/*
 * Copyright 2017 Blender Foundation
 *
 * Licensed under the Apache License, Version 2.0 (the "License");
 * you may not use this file except in compliance with the License.
 * You may obtain a copy of the License at
 *
 * http://www.apache.org/licenses/LICENSE-2.0
 *
 * Unless required by applicable law or agreed to in writing, software
 * distributed under the License is distributed on an "AS IS" BASIS,
 * WITHOUT WARRANTIES OR CONDITIONS OF ANY KIND, either express or implied.
 * See the License for the specific language governing permissions and
 * limitations under the License.
 */

/* w0, w1, w2, and w3 are the four cubic B-spline basis functions. */
ccl_device float cubic_w0(float a)
{
  return (1.0f / 6.0f) * (a * (a * (-a + 3.0f) - 3.0f) + 1.0f);
}

ccl_device float cubic_w1(float a)
{
  return (1.0f / 6.0f) * (a * a * (3.0f * a - 6.0f) + 4.0f);
}

ccl_device float cubic_w2(float a)
{
  return (1.0f / 6.0f) * (a * (a * (-3.0f * a + 3.0f) + 3.0f) + 1.0f);
}

ccl_device float cubic_w3(float a)
{
  return (1.0f / 6.0f) * (a * a * a);
}

/* g0 and g1 are the two amplitude functions. */
ccl_device float cubic_g0(float a)
{
  return cubic_w0(a) + cubic_w1(a);
}

ccl_device float cubic_g1(float a)
{
  return cubic_w2(a) + cubic_w3(a);
}

/* h0 and h1 are the two offset functions */
ccl_device float cubic_h0(float a)
{
  /* Note +0.5 offset to compensate for CUDA linear filtering convention. */
  return -1.0f + cubic_w1(a) / (cubic_w0(a) + cubic_w1(a)) + 0.5f;
}

ccl_device float cubic_h1(float a)
{
  return 1.0f + cubic_w3(a) / (cubic_w2(a) + cubic_w3(a)) + 0.5f;
}

/* Converts coordinates from normal volume textures dense to sparse ones. */
<<<<<<< HEAD
ccl_device bool sparse_coordinates(const SparseTextureInfo *s_info, float &fx, float &fy, float &fz)
=======
ccl_device bool sparse_coordinates(const SparseTextureInfo *s_info,
                                   float &fx,
                                   float &fy,
                                   float &fz)
>>>>>>> fe959194
{
  const int *offsets = (const int *)s_info->offsets;
  float ix = 0.0f, iy = 0.0f, iz = 0.0f;
  modff(fx, &ix);
  modff(fy, &iy);
  modff(fz, &iz);
  int x = int(ix), y = int(iy), z = int(iz);
<<<<<<< HEAD
  int tile = (x >> TILE_INDEX_SHIFT) + s_info->tiled_w
             * ((y >> TILE_INDEX_SHIFT) + (z >> TILE_INDEX_SHIFT) * s_info->tiled_h);
  int start_x = offsets[tile];
  if(start_x < 0) {
    return false;
  }
  int in_tile_x = (x & TILE_INDEX_MASK) + SPARSE_PAD;
  if(x >= TILE_SIZE) {
    if(offsets[tile - 1] > -1) {
=======
  int tile = (x >> TILE_INDEX_SHIFT) +
             s_info->tiled_w *
                 ((y >> TILE_INDEX_SHIFT) + (z >> TILE_INDEX_SHIFT) * s_info->tiled_h);
  int start_x = offsets[tile];
  if (start_x < 0) {
    return false;
  }
  int in_tile_x = (x & TILE_INDEX_MASK) + SPARSE_PAD;
  if (x >= TILE_SIZE) {
    if (offsets[tile - 1] > -1) {
>>>>>>> fe959194
      in_tile_x -= SPARSE_PAD;
    }
  }
  fx += float(start_x + in_tile_x);
  fy += float((y & TILE_INDEX_MASK) + SPARSE_PAD);
  fz += float((z & TILE_INDEX_MASK) + SPARSE_PAD);
  return true;
}

/* Fast bicubic texture lookup using 4 bilinear lookups, adapted from CUDA samples. */
template<typename T>
ccl_device T
kernel_tex_image_interp_bicubic(const TextureInfo &info, CUtexObject tex, float x, float y)
{
  x = (x * info.width) - 0.5f;
  y = (y * info.height) - 0.5f;

  float px = floor(x);
  float py = floor(y);
  float fx = x - px;
  float fy = y - py;

  float g0x = cubic_g0(fx);
  float g1x = cubic_g1(fx);
  float x0 = (px + cubic_h0(fx)) / info.width;
  float x1 = (px + cubic_h1(fx)) / info.width;
  float y0 = (py + cubic_h0(fy)) / info.height;
  float y1 = (py + cubic_h1(fy)) / info.height;

  return cubic_g0(fy) * (g0x * tex2D<T>(tex, x0, y0) + g1x * tex2D<T>(tex, x1, y0)) +
         cubic_g1(fy) * (g0x * tex2D<T>(tex, x0, y1) + g1x * tex2D<T>(tex, x1, y1));
}

/* Fast tricubic texture lookup using 8 trilinear lookups. */
template<typename T>
ccl_device T kernel_tex_image_interp_bicubic_3d(
    const TextureInfo &info, CUtexObject tex, float x, float y, float z)
{
  x = (x * info.width) - 0.5f;
  y = (y * info.height) - 0.5f;
  z = (z * info.depth) - 0.5f;

  float px = floor(x);
  float py = floor(y);
  float pz = floor(z);
  float fx = x - px;
  float fy = y - py;
  float fz = z - pz;

  float g0x = cubic_g0(fx);
  float g1x = cubic_g1(fx);
  float g0y = cubic_g0(fy);
  float g1y = cubic_g1(fy);
  float g0z = cubic_g0(fz);
  float g1z = cubic_g1(fz);

  float x0 = (px + cubic_h0(fx)) / info.width;
  float x1 = (px + cubic_h1(fx)) / info.width;
  float y0 = (py + cubic_h0(fy)) / info.height;
  float y1 = (py + cubic_h1(fy)) / info.height;
  float z0 = (pz + cubic_h0(fz)) / info.depth;
  float z1 = (pz + cubic_h1(fz)) / info.depth;

  return g0z * (g0y * (g0x * tex3D<T>(tex, x0, y0, z0) + g1x * tex3D<T>(tex, x1, y0, z0)) +
                g1y * (g0x * tex3D<T>(tex, x0, y1, z0) + g1x * tex3D<T>(tex, x1, y1, z0))) +
         g1z * (g0y * (g0x * tex3D<T>(tex, x0, y0, z1) + g1x * tex3D<T>(tex, x1, y0, z1)) +
                g1y * (g0x * tex3D<T>(tex, x0, y1, z1) + g1x * tex3D<T>(tex, x1, y1, z1)));
}

ccl_device float4 kernel_tex_image_interp(KernelGlobals *kg, int id, float x, float y)
{
  const TextureInfo &info = kernel_tex_fetch(__texture_info, id);
  CUtexObject tex = (CUtexObject)info.data;

  /* float4, byte4, ushort4 and half4 */
  const int texture_type = kernel_tex_type(id);
  if (texture_type == IMAGE_DATA_TYPE_FLOAT4 || texture_type == IMAGE_DATA_TYPE_BYTE4 ||
      texture_type == IMAGE_DATA_TYPE_HALF4 || texture_type == IMAGE_DATA_TYPE_USHORT4) {
    if (info.interpolation == INTERPOLATION_CUBIC) {
      return kernel_tex_image_interp_bicubic<float4>(info, tex, x, y);
    }
    else {
      return tex2D<float4>(tex, x, y);
    }
  }
  /* float, byte and half */
  else {
    float f;

    if (info.interpolation == INTERPOLATION_CUBIC) {
      f = kernel_tex_image_interp_bicubic<float>(info, tex, x, y);
    }
    else {
      f = tex2D<float>(tex, x, y);
    }

    return make_float4(f, f, f, 1.0f);
  }
}

ccl_device float4 kernel_tex_image_interp_3d(
    KernelGlobals *kg, int id, float x, float y, float z, InterpolationType interp)
{
  const TextureInfo &info = kernel_tex_fetch(__texture_info, id);
  CUtexObject tex = (CUtexObject)info.data;
  uint interpolation = (interp == INTERPOLATION_NONE) ? info.interpolation : interp;

<<<<<<< HEAD
  if(info.sparse_info.offsets) {
    if(!sparse_coordinates(&info.sparse_info, x, y, z)) {
=======
  if (info.sparse_info.offsets) {
    if (!sparse_coordinates(&info.sparse_info, x, y, z)) {
>>>>>>> fe959194
      return make_float4(0.0f, 0.0f, 0.0f, 0.0f);
    }
  }

  const int texture_type = kernel_tex_type(id);
  if (texture_type == IMAGE_DATA_TYPE_FLOAT4 || texture_type == IMAGE_DATA_TYPE_BYTE4 ||
      texture_type == IMAGE_DATA_TYPE_HALF4 || texture_type == IMAGE_DATA_TYPE_USHORT4) {
    if (interpolation == INTERPOLATION_CUBIC) {
      return kernel_tex_image_interp_bicubic_3d<float4>(info, tex, x, y, z);
    }
    else {
      return tex3D<float4>(tex, x, y, z);
    }
  }
  else {
    float f;

    if (interpolation == INTERPOLATION_CUBIC) {
      f = kernel_tex_image_interp_bicubic_3d<float>(info, tex, x, y, z);
    }
    else {
      f = tex3D<float>(tex, x, y, z);
    }

    return make_float4(f, f, f, 1.0f);
  }
}<|MERGE_RESOLUTION|>--- conflicted
+++ resolved
@@ -59,14 +59,10 @@
 }
 
 /* Converts coordinates from normal volume textures dense to sparse ones. */
-<<<<<<< HEAD
-ccl_device bool sparse_coordinates(const SparseTextureInfo *s_info, float &fx, float &fy, float &fz)
-=======
 ccl_device bool sparse_coordinates(const SparseTextureInfo *s_info,
                                    float &fx,
                                    float &fy,
                                    float &fz)
->>>>>>> fe959194
 {
   const int *offsets = (const int *)s_info->offsets;
   float ix = 0.0f, iy = 0.0f, iz = 0.0f;
@@ -74,17 +70,6 @@
   modff(fy, &iy);
   modff(fz, &iz);
   int x = int(ix), y = int(iy), z = int(iz);
-<<<<<<< HEAD
-  int tile = (x >> TILE_INDEX_SHIFT) + s_info->tiled_w
-             * ((y >> TILE_INDEX_SHIFT) + (z >> TILE_INDEX_SHIFT) * s_info->tiled_h);
-  int start_x = offsets[tile];
-  if(start_x < 0) {
-    return false;
-  }
-  int in_tile_x = (x & TILE_INDEX_MASK) + SPARSE_PAD;
-  if(x >= TILE_SIZE) {
-    if(offsets[tile - 1] > -1) {
-=======
   int tile = (x >> TILE_INDEX_SHIFT) +
              s_info->tiled_w *
                  ((y >> TILE_INDEX_SHIFT) + (z >> TILE_INDEX_SHIFT) * s_info->tiled_h);
@@ -95,7 +80,6 @@
   int in_tile_x = (x & TILE_INDEX_MASK) + SPARSE_PAD;
   if (x >= TILE_SIZE) {
     if (offsets[tile - 1] > -1) {
->>>>>>> fe959194
       in_tile_x -= SPARSE_PAD;
     }
   }
@@ -203,13 +187,8 @@
   CUtexObject tex = (CUtexObject)info.data;
   uint interpolation = (interp == INTERPOLATION_NONE) ? info.interpolation : interp;
 
-<<<<<<< HEAD
-  if(info.sparse_info.offsets) {
-    if(!sparse_coordinates(&info.sparse_info, x, y, z)) {
-=======
   if (info.sparse_info.offsets) {
     if (!sparse_coordinates(&info.sparse_info, x, y, z)) {
->>>>>>> fe959194
       return make_float4(0.0f, 0.0f, 0.0f, 0.0f);
     }
   }
