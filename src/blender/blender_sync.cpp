/*
 * Copyright 2011-2013 Blender Foundation
 *
 * Licensed under the Apache License, Version 2.0 (the "License");
 * you may not use this file except in compliance with the License.
 * You may obtain a copy of the License at
 *
 * http://www.apache.org/licenses/LICENSE-2.0
 *
 * Unless required by applicable law or agreed to in writing, software
 * distributed under the License is distributed on an "AS IS" BASIS,
 * WITHOUT WARRANTIES OR CONDITIONS OF ANY KIND, either express or implied.
 * See the License for the specific language governing permissions and
 * limitations under the License.
 */

#include "render/background.h"
#include "render/camera.h"
#include "render/film.h"
#include "render/graph.h"
#include "render/integrator.h"
#include "render/light.h"
#include "render/mesh.h"
#include "render/nodes.h"
#include "render/object.h"
#include "render/scene.h"
#include "render/shader.h"
#include "render/curves.h"

#include "device/device.h"

#include "blender/blender_device.h"
#include "blender/blender_sync.h"
#include "blender/blender_session.h"
#include "blender/blender_util.h"

#include "util/util_debug.h"
#include "util/util_foreach.h"
#include "util/util_opengl.h"
#include "util/util_hash.h"

CCL_NAMESPACE_BEGIN

static const char *cryptomatte_prefix = "Crypto";
static const char *lightgroups_prefix = "LG ";

/* Constructor */

BlenderSync::BlenderSync(BL::RenderEngine &b_engine,
                         BL::BlendData &b_data,
                         BL::Scene &b_scene,
                         Scene *scene,
                         bool preview,
                         Progress &progress)
    : b_engine(b_engine),
      b_data(b_data),
      b_scene(b_scene),
      shader_map(&scene->shaders),
      object_map(&scene->objects),
      mesh_map(&scene->meshes),
      light_map(&scene->lights),
      particle_system_map(&scene->particle_systems),
      world_map(NULL),
      world_recalc(false),
      scene(scene),
      preview(preview),
      experimental(false),
      dicing_rate(1.0f),
      max_subdivisions(12),
      progress(progress)
{
  PointerRNA cscene = RNA_pointer_get(&b_scene.ptr, "cycles");
  dicing_rate = preview ? RNA_float_get(&cscene, "preview_dicing_rate") :
                          RNA_float_get(&cscene, "dicing_rate");
  max_subdivisions = RNA_int_get(&cscene, "max_subdivisions");
}

BlenderSync::~BlenderSync()
{
}

/* Sync */

void BlenderSync::sync_recalc(BL::Depsgraph &b_depsgraph, BL::SpaceView3D &b_v3d)
{
  /* Sync recalc flags from blender to cycles. Actual update is done separate,
   * so we can do it later on if doing it immediate is not suitable. */

  bool has_updated_objects = b_depsgraph.id_type_updated(BL::DriverTarget::id_type_OBJECT);

  if (experimental) {
    /* Mark all meshes as needing to be exported again if dicing changed. */
    PointerRNA cscene = RNA_pointer_get(&b_scene.ptr, "cycles");
    bool dicing_prop_changed = false;

    float updated_dicing_rate = preview ? RNA_float_get(&cscene, "preview_dicing_rate") :
                                          RNA_float_get(&cscene, "dicing_rate");

    if (dicing_rate != updated_dicing_rate) {
      dicing_rate = updated_dicing_rate;
      dicing_prop_changed = true;
    }

    int updated_max_subdivisions = RNA_int_get(&cscene, "max_subdivisions");

    if (max_subdivisions != updated_max_subdivisions) {
      max_subdivisions = updated_max_subdivisions;
      dicing_prop_changed = true;
    }

    if (dicing_prop_changed) {
      for (const pair<void *, Mesh *> &iter : mesh_map.key_to_scene_data()) {
        Mesh *mesh = iter.second;
        if (mesh->subdivision_type != Mesh::SUBDIVISION_NONE) {
          mesh_map.set_recalc(iter.first);
        }
      }
    }
  }

  /* Iterate over all IDs in this depsgraph. */
  BL::Depsgraph::updates_iterator b_update;
  for (b_depsgraph.updates.begin(b_update); b_update != b_depsgraph.updates.end(); ++b_update) {
    BL::ID b_id(b_update->id());

    /* Material */
    if (b_id.is_a(&RNA_Material)) {
      BL::Material b_mat(b_id);
      shader_map.set_recalc(b_mat);
    }
    /* Light */
    else if (b_id.is_a(&RNA_Light)) {
      BL::Light b_light(b_id);
      shader_map.set_recalc(b_light);
    }
    /* Object */
    else if (b_id.is_a(&RNA_Object)) {
      BL::Object b_ob(b_id);
      const bool updated_geometry = b_update->is_updated_geometry();

      if (b_update->is_updated_transform()) {
        object_map.set_recalc(b_ob);
        light_map.set_recalc(b_ob);
      }

      if (object_is_mesh(b_ob)) {
        if (updated_geometry ||
            (object_subdivision_type(b_ob, preview, experimental) != Mesh::SUBDIVISION_NONE)) {
          BL::ID key = BKE_object_is_modified(b_ob) ? b_ob : b_ob.data();
          mesh_map.set_recalc(key);
        }
      }
      else if (object_is_light(b_ob)) {
        if (updated_geometry) {
          light_map.set_recalc(b_ob);
        }
      }

      if (updated_geometry) {
        BL::Object::particle_systems_iterator b_psys;
        for (b_ob.particle_systems.begin(b_psys); b_psys != b_ob.particle_systems.end(); ++b_psys)
          particle_system_map.set_recalc(b_ob);
      }
    }
    /* Mesh */
    else if (b_id.is_a(&RNA_Mesh)) {
      BL::Mesh b_mesh(b_id);
      mesh_map.set_recalc(b_mesh);
    }
    /* World */
    else if (b_id.is_a(&RNA_World)) {
      BL::World b_world(b_id);
      if (world_map == b_world.ptr.data) {
        world_recalc = true;
      }
    }
  }

  BlenderViewportParameters new_viewport_parameters(b_v3d);
  if (viewport_parameters.modified(new_viewport_parameters)) {
    world_recalc = true;
  }

  /* Updates shader with object dependency if objects changed. */
  if (has_updated_objects) {
    if (scene->default_background->has_object_dependency) {
      world_recalc = true;
    }

    foreach (Shader *shader, scene->shaders) {
      if (shader->has_object_dependency) {
        shader->need_sync_object = true;
      }
    }
  }
}

void BlenderSync::sync_data(BL::RenderSettings &b_render,
                            BL::Depsgraph &b_depsgraph,
                            BL::SpaceView3D &b_v3d,
                            BL::Object &b_override,
                            int width,
                            int height,
                            void **python_thread_state)
{
  BL::ViewLayer b_view_layer = b_depsgraph.view_layer_eval();

  sync_view_layer(b_v3d, b_view_layer);
  sync_integrator();
  sync_film(b_v3d);
  sync_shaders(b_depsgraph, b_v3d);
  sync_images();
  sync_curve_settings();

  mesh_synced.clear(); /* use for objects and motion sync */

  if (scene->need_motion() == Scene::MOTION_PASS || scene->need_motion() == Scene::MOTION_NONE ||
      scene->camera->motion_position == Camera::MOTION_POSITION_CENTER) {
    sync_objects(b_depsgraph, b_v3d);
  }
  sync_motion(b_render, b_depsgraph, b_v3d, b_override, width, height, python_thread_state);

  mesh_synced.clear();

  /* Shader sync done at the end, since object sync uses it.
   * false = don't delete unused shaders, not supported. */
  shader_map.post_sync(false);

  free_data_after_sync(b_depsgraph);
}

/* Integrator */

void BlenderSync::sync_integrator()
{
  BL::RenderSettings r = b_scene.render();
  PointerRNA cscene = RNA_pointer_get(&b_scene.ptr, "cycles");

  experimental = (get_enum(cscene, "feature_set") != 0);

  Integrator *integrator = scene->integrator;
  Integrator previntegrator = *integrator;

  integrator->min_bounce = get_int(cscene, "min_light_bounces");
  integrator->max_bounce = get_int(cscene, "max_bounces");

  integrator->max_diffuse_bounce = get_int(cscene, "diffuse_bounces");
  integrator->max_glossy_bounce = get_int(cscene, "glossy_bounces");
  integrator->max_transmission_bounce = get_int(cscene, "transmission_bounces");
  integrator->max_volume_bounce = get_int(cscene, "volume_bounces");

  integrator->transparent_min_bounce = get_int(cscene, "min_transparent_bounces");
  integrator->transparent_max_bounce = get_int(cscene, "transparent_max_bounces");

  integrator->volume_max_steps = get_int(cscene, "volume_max_steps");
  integrator->volume_step_size = get_float(cscene, "volume_step_size");

  integrator->caustics_reflective = get_boolean(cscene, "caustics_reflective");
  integrator->caustics_refractive = get_boolean(cscene, "caustics_refractive");
  integrator->filter_glossy = get_float(cscene, "blur_glossy");

  integrator->seed = get_int(cscene, "seed");
  if (get_boolean(cscene, "use_animated_seed")) {
    integrator->seed = hash_uint2(b_scene.frame_current(), get_int(cscene, "seed"));
    if (b_scene.frame_subframe() != 0.0f) {
      /* TODO(sergey): Ideally should be some sort of hash_merge,
       * but this is good enough for now.
       */
      integrator->seed += hash_uint2((int)(b_scene.frame_subframe() * (float)INT_MAX),
                                     get_int(cscene, "seed"));
    }
  }

  integrator->sampling_pattern = (SamplingPattern)get_enum(
      cscene, "sampling_pattern", SAMPLING_NUM_PATTERNS, SAMPLING_PATTERN_SOBOL);

  integrator->sample_clamp_direct = get_float(cscene, "sample_clamp_direct");
  integrator->sample_clamp_indirect = get_float(cscene, "sample_clamp_indirect");
  if (!preview) {
    if (integrator->motion_blur != r.use_motion_blur()) {
      scene->object_manager->tag_update(scene);
      scene->camera->tag_update();
    }

    integrator->motion_blur = r.use_motion_blur();
  }

  integrator->method = (Integrator::Method)get_enum(
      cscene, "progressive", Integrator::NUM_METHODS, Integrator::PATH);

  integrator->sample_all_lights_direct = get_boolean(cscene, "sample_all_lights_direct");
  integrator->sample_all_lights_indirect = get_boolean(cscene, "sample_all_lights_indirect");
  integrator->light_sampling_threshold = get_float(cscene, "light_sampling_threshold");

  if (RNA_boolean_get(&cscene, "use_adaptive_sampling")) {
    integrator->sampling_pattern = SAMPLING_PATTERN_PMJ;
    integrator->adaptive_min_samples = get_int(cscene, "adaptive_min_samples");
    integrator->adaptive_threshold = get_float(cscene, "adaptive_threshold");
  }
  else {
    integrator->adaptive_min_samples = INT_MAX;
    integrator->adaptive_threshold = 0.0f;
  }

  int diffuse_samples = get_int(cscene, "diffuse_samples");
  int glossy_samples = get_int(cscene, "glossy_samples");
  int transmission_samples = get_int(cscene, "transmission_samples");
  int ao_samples = get_int(cscene, "ao_samples");
  int mesh_light_samples = get_int(cscene, "mesh_light_samples");
  int subsurface_samples = get_int(cscene, "subsurface_samples");
  int volume_samples = get_int(cscene, "volume_samples");

  if (get_boolean(cscene, "use_square_samples")) {
    integrator->diffuse_samples = diffuse_samples * diffuse_samples;
    integrator->glossy_samples = glossy_samples * glossy_samples;
    integrator->transmission_samples = transmission_samples * transmission_samples;
    integrator->ao_samples = ao_samples * ao_samples;
    integrator->mesh_light_samples = mesh_light_samples * mesh_light_samples;
    integrator->subsurface_samples = subsurface_samples * subsurface_samples;
    integrator->volume_samples = volume_samples * volume_samples;
    integrator->adaptive_min_samples = min(
        integrator->adaptive_min_samples * integrator->adaptive_min_samples, INT_MAX);
  }
  else {
    integrator->diffuse_samples = diffuse_samples;
    integrator->glossy_samples = glossy_samples;
    integrator->transmission_samples = transmission_samples;
    integrator->ao_samples = ao_samples;
    integrator->mesh_light_samples = mesh_light_samples;
    integrator->subsurface_samples = subsurface_samples;
    integrator->volume_samples = volume_samples;
  }

  if (b_scene.render().use_simplify()) {
    if (preview) {
      integrator->ao_bounces = get_int(cscene, "ao_bounces");
    }
    else {
      integrator->ao_bounces = get_int(cscene, "ao_bounces_render");
    }
  }
  else {
    integrator->ao_bounces = 0;
  }

  if (integrator->modified(previntegrator))
    integrator->tag_update(scene);
}

/* Film */

void BlenderSync::sync_film(BL::SpaceView3D &b_v3d)
{
  PointerRNA cscene = RNA_pointer_get(&b_scene.ptr, "cycles");

  Film *film = scene->film;
  Film prevfilm = *film;

  if (b_v3d) {
    film->display_pass = update_viewport_display_passes(b_v3d, film->passes);
  }

  film->exposure = get_float(cscene, "film_exposure");
  film->filter_type = (FilterType)get_enum(
      cscene, "pixel_filter_type", FILTER_NUM_TYPES, FILTER_BLACKMAN_HARRIS);
  film->filter_width = (film->filter_type == FILTER_BOX) ? 1.0f :
                                                           get_float(cscene, "filter_width");

  if (b_scene.world()) {
    BL::WorldMistSettings b_mist = b_scene.world().mist_settings();

    film->mist_start = b_mist.start();
    film->mist_depth = b_mist.depth();

    switch (b_mist.falloff()) {
      case BL::WorldMistSettings::falloff_QUADRATIC:
        film->mist_falloff = 2.0f;
        break;
      case BL::WorldMistSettings::falloff_LINEAR:
        film->mist_falloff = 1.0f;
        break;
      case BL::WorldMistSettings::falloff_INVERSE_QUADRATIC:
        film->mist_falloff = 0.5f;
        break;
    }
  }

  if (film->modified(prevfilm)) {
    film->tag_update(scene);
    film->tag_passes_update(scene, prevfilm.passes, false);
  }
}

/* Render Layer */

void BlenderSync::sync_view_layer(BL::SpaceView3D & /*b_v3d*/, BL::ViewLayer &b_view_layer)
{
  /* render layer */
  view_layer.name = b_view_layer.name();
  view_layer.use_background_shader = b_view_layer.use_sky();
  view_layer.use_background_ao = b_view_layer.use_ao();
  view_layer.use_surfaces = b_view_layer.use_solid();
  view_layer.use_hair = b_view_layer.use_strand();

  /* Material override. */
  view_layer.material_override = b_view_layer.material_override();

  /* Sample override. */
  PointerRNA cscene = RNA_pointer_get(&b_scene.ptr, "cycles");
  int use_layer_samples = get_enum(cscene, "use_layer_samples");

  view_layer.bound_samples = (use_layer_samples == 1);
  view_layer.samples = 0;

  if (use_layer_samples != 2) {
    int samples = b_view_layer.samples();
    if (get_boolean(cscene, "use_square_samples"))
      view_layer.samples = samples * samples;
    else
      view_layer.samples = samples;
  }
}

/* Images */
void BlenderSync::sync_images()
{
  /* Sync is a convention for this API, but currently it frees unused buffers. */

  const bool is_interface_locked = b_engine.render() && b_engine.render().use_lock_interface();
  if (is_interface_locked == false && BlenderSession::headless == false) {
    /* If interface is not locked, it's possible image is needed for
     * the display.
     */
    return;
  }
  /* Free buffers used by images which are not needed for render. */
  BL::BlendData::images_iterator b_image;
  for (b_data.images.begin(b_image); b_image != b_data.images.end(); ++b_image) {
    /* TODO(sergey): Consider making it an utility function to check
     * whether image is considered builtin.
     */
    const bool is_builtin = b_image->packed_file() ||
                            b_image->source() == BL::Image::source_GENERATED ||
                            b_image->source() == BL::Image::source_MOVIE || b_engine.is_preview();
    if (is_builtin == false) {
      b_image->buffers_free();
    }
    /* TODO(sergey): Free builtin images not used by any shader. */
  }
}

/* Passes */
PassType BlenderSync::get_pass_type(BL::RenderPass &b_pass)
{
  string name = b_pass.name();
#define MAP_PASS(passname, passtype) \
  if (name == passname) \
    return passtype;
  /* NOTE: Keep in sync with defined names from DNA_scene_types.h */
  MAP_PASS("Combined", PASS_COMBINED);
  MAP_PASS("Depth", PASS_DEPTH);
  MAP_PASS("Mist", PASS_MIST);
  MAP_PASS("Normal", PASS_NORMAL);
  MAP_PASS("IndexOB", PASS_OBJECT_ID);
  MAP_PASS("UV", PASS_UV);
  MAP_PASS("Vector", PASS_MOTION);
  MAP_PASS("IndexMA", PASS_MATERIAL_ID);

  MAP_PASS("DiffDir", PASS_DIFFUSE_DIRECT);
  MAP_PASS("GlossDir", PASS_GLOSSY_DIRECT);
  MAP_PASS("TransDir", PASS_TRANSMISSION_DIRECT);
  MAP_PASS("SubsurfaceDir", PASS_SUBSURFACE_DIRECT);
  MAP_PASS("VolumeDir", PASS_VOLUME_DIRECT);

  MAP_PASS("DiffInd", PASS_DIFFUSE_INDIRECT);
  MAP_PASS("GlossInd", PASS_GLOSSY_INDIRECT);
  MAP_PASS("TransInd", PASS_TRANSMISSION_INDIRECT);
  MAP_PASS("SubsurfaceInd", PASS_SUBSURFACE_INDIRECT);
  MAP_PASS("VolumeInd", PASS_VOLUME_INDIRECT);

  MAP_PASS("DiffCol", PASS_DIFFUSE_COLOR);
  MAP_PASS("GlossCol", PASS_GLOSSY_COLOR);
  MAP_PASS("TransCol", PASS_TRANSMISSION_COLOR);
  MAP_PASS("SubsurfaceCol", PASS_SUBSURFACE_COLOR);

  MAP_PASS("Emit", PASS_EMISSION);
  MAP_PASS("Env", PASS_BACKGROUND);
  MAP_PASS("AO", PASS_AO);
  MAP_PASS("Shadow", PASS_SHADOW);

#ifdef __KERNEL_DEBUG__
  MAP_PASS("Debug BVH Traversed Nodes", PASS_BVH_TRAVERSED_NODES);
  MAP_PASS("Debug BVH Traversed Instances", PASS_BVH_TRAVERSED_INSTANCES);
  MAP_PASS("Debug BVH Intersections", PASS_BVH_INTERSECTIONS);
  MAP_PASS("Debug Ray Bounces", PASS_RAY_BOUNCES);
#endif
  MAP_PASS("Debug Render Time", PASS_RENDER_TIME);
  MAP_PASS("AdaptiveAuxBuffer", PASS_ADAPTIVE_AUX_BUFFER);
  MAP_PASS("Debug Sample Count", PASS_SAMPLE_COUNT);
  if (string_startswith(name, cryptomatte_prefix)) {
    return PASS_CRYPTOMATTE;
  }
<<<<<<< HEAD
  if (string_startswith(name, "AOVV ")) {
    return PASS_AOV_VALUE;
  }
  if (string_startswith(name, "AOVC ")) {
    return PASS_AOV_COLOR;
=======
  if (string_startswith(name, lightgroups_prefix)) {
    return PASS_LIGHTGROUP;
>>>>>>> 361cee8b
  }
#undef MAP_PASS

  return PASS_NONE;
}

int BlenderSync::get_denoising_pass(BL::RenderPass &b_pass)
{
  string name = b_pass.name();

  if (name == "Noisy Image")
    return DENOISING_PASS_PREFILTERED_COLOR;

  if (name.substr(0, 10) != "Denoising ") {
    return -1;
  }
  name = name.substr(10);

#define MAP_PASS(passname, offset) \
  if (name == passname) \
    return offset;
  MAP_PASS("Normal", DENOISING_PASS_PREFILTERED_NORMAL);
  MAP_PASS("Albedo", DENOISING_PASS_PREFILTERED_ALBEDO);
  MAP_PASS("Depth", DENOISING_PASS_PREFILTERED_DEPTH);
  MAP_PASS("Shadowing", DENOISING_PASS_PREFILTERED_SHADOWING);
  MAP_PASS("Variance", DENOISING_PASS_PREFILTERED_VARIANCE);
  MAP_PASS("Intensity", DENOISING_PASS_PREFILTERED_INTENSITY);
  MAP_PASS("Clean", DENOISING_PASS_CLEAN);
#undef MAP_PASS

  return -1;
}

vector<Pass> BlenderSync::sync_render_passes(BL::RenderLayer &b_rlay,
                                             BL::ViewLayer &b_view_layer,
                                             bool adaptive_sampling)
{
  vector<Pass> passes;

  /* loop over passes */
  BL::RenderLayer::passes_iterator b_pass_iter;

  for (b_rlay.passes.begin(b_pass_iter); b_pass_iter != b_rlay.passes.end(); ++b_pass_iter) {
    BL::RenderPass b_pass(*b_pass_iter);
    PassType pass_type = get_pass_type(b_pass);

    if (pass_type == PASS_MOTION && scene->integrator->motion_blur)
      continue;
    if (pass_type != PASS_NONE)
      Pass::add(pass_type, passes);
  }

  PointerRNA crp = RNA_pointer_get(&b_view_layer.ptr, "cycles");
  bool full_denoising = get_boolean(crp, "use_denoising");
  bool write_denoising_passes = get_boolean(crp, "denoising_store_passes");

  scene->film->denoising_flags = 0;
  if (full_denoising || write_denoising_passes) {
#define MAP_OPTION(name, flag) \
  if (!get_boolean(crp, name)) \
    scene->film->denoising_flags |= flag;
    MAP_OPTION("denoising_diffuse_direct", DENOISING_CLEAN_DIFFUSE_DIR);
    MAP_OPTION("denoising_diffuse_indirect", DENOISING_CLEAN_DIFFUSE_IND);
    MAP_OPTION("denoising_glossy_direct", DENOISING_CLEAN_GLOSSY_DIR);
    MAP_OPTION("denoising_glossy_indirect", DENOISING_CLEAN_GLOSSY_IND);
    MAP_OPTION("denoising_transmission_direct", DENOISING_CLEAN_TRANSMISSION_DIR);
    MAP_OPTION("denoising_transmission_indirect", DENOISING_CLEAN_TRANSMISSION_IND);
    MAP_OPTION("denoising_subsurface_direct", DENOISING_CLEAN_SUBSURFACE_DIR);
    MAP_OPTION("denoising_subsurface_indirect", DENOISING_CLEAN_SUBSURFACE_IND);
#undef MAP_OPTION
    b_engine.add_pass("Noisy Image", 4, "RGBA", b_view_layer.name().c_str());
  }

  if (write_denoising_passes) {
    b_engine.add_pass("Denoising Normal", 3, "XYZ", b_view_layer.name().c_str());
    b_engine.add_pass("Denoising Albedo", 3, "RGB", b_view_layer.name().c_str());
    b_engine.add_pass("Denoising Depth", 1, "Z", b_view_layer.name().c_str());
    b_engine.add_pass("Denoising Shadowing", 1, "X", b_view_layer.name().c_str());
    b_engine.add_pass("Denoising Variance", 3, "RGB", b_view_layer.name().c_str());
    b_engine.add_pass("Denoising Intensity", 1, "X", b_view_layer.name().c_str());

    if (scene->film->denoising_flags & DENOISING_CLEAN_ALL_PASSES) {
      b_engine.add_pass("Denoising Clean", 3, "RGB", b_view_layer.name().c_str());
    }
  }
#ifdef __KERNEL_DEBUG__
  if (get_boolean(crp, "pass_debug_bvh_traversed_nodes")) {
    b_engine.add_pass("Debug BVH Traversed Nodes", 1, "X", b_view_layer.name().c_str());
    Pass::add(PASS_BVH_TRAVERSED_NODES, passes);
  }
  if (get_boolean(crp, "pass_debug_bvh_traversed_instances")) {
    b_engine.add_pass("Debug BVH Traversed Instances", 1, "X", b_view_layer.name().c_str());
    Pass::add(PASS_BVH_TRAVERSED_INSTANCES, passes);
  }
  if (get_boolean(crp, "pass_debug_bvh_intersections")) {
    b_engine.add_pass("Debug BVH Intersections", 1, "X", b_view_layer.name().c_str());
    Pass::add(PASS_BVH_INTERSECTIONS, passes);
  }
  if (get_boolean(crp, "pass_debug_ray_bounces")) {
    b_engine.add_pass("Debug Ray Bounces", 1, "X", b_view_layer.name().c_str());
    Pass::add(PASS_RAY_BOUNCES, passes);
  }
#endif
  if (get_boolean(crp, "pass_debug_render_time")) {
    b_engine.add_pass("Debug Render Time", 1, "X", b_view_layer.name().c_str());
    Pass::add(PASS_RENDER_TIME, passes);
  }
  if (get_boolean(crp, "pass_debug_sample_count")) {
    b_engine.add_pass("Debug Sample Count", 1, "X", b_view_layer.name().c_str());
    Pass::add(PASS_SAMPLE_COUNT, passes);
  }
  if (get_boolean(crp, "use_pass_volume_direct")) {
    b_engine.add_pass("VolumeDir", 3, "RGB", b_view_layer.name().c_str());
    Pass::add(PASS_VOLUME_DIRECT, passes);
  }
  if (get_boolean(crp, "use_pass_volume_indirect")) {
    b_engine.add_pass("VolumeInd", 3, "RGB", b_view_layer.name().c_str());
    Pass::add(PASS_VOLUME_INDIRECT, passes);
  }

  /* Cryptomatte stores two ID/weight pairs per RGBA layer.
   * User facing parameter is the number of pairs. */
  int crypto_depth = min(16, get_int(crp, "pass_crypto_depth")) / 2;
  scene->film->cryptomatte_depth = crypto_depth;
  scene->film->cryptomatte_passes = CRYPT_NONE;
  if (get_boolean(crp, "use_pass_crypto_object")) {
    for (int i = 0; i < crypto_depth; ++i) {
      string passname = cryptomatte_prefix + string_printf("Object%02d", i);
      b_engine.add_pass(passname.c_str(), 4, "RGBA", b_view_layer.name().c_str());
      Pass::add(PASS_CRYPTOMATTE, passes, passname.c_str());
    }
    scene->film->cryptomatte_passes = (CryptomatteType)(scene->film->cryptomatte_passes |
                                                        CRYPT_OBJECT);
  }
  if (get_boolean(crp, "use_pass_crypto_material")) {
    for (int i = 0; i < crypto_depth; ++i) {
      string passname = cryptomatte_prefix + string_printf("Material%02d", i);
      b_engine.add_pass(passname.c_str(), 4, "RGBA", b_view_layer.name().c_str());
      Pass::add(PASS_CRYPTOMATTE, passes, passname.c_str());
    }
    scene->film->cryptomatte_passes = (CryptomatteType)(scene->film->cryptomatte_passes |
                                                        CRYPT_MATERIAL);
  }
  if (get_boolean(crp, "use_pass_crypto_asset")) {
    for (int i = 0; i < crypto_depth; ++i) {
      string passname = cryptomatte_prefix + string_printf("Asset%02d", i);
      b_engine.add_pass(passname.c_str(), 4, "RGBA", b_view_layer.name().c_str());
      Pass::add(PASS_CRYPTOMATTE, passes, passname.c_str());
    }
    scene->film->cryptomatte_passes = (CryptomatteType)(scene->film->cryptomatte_passes |
                                                        CRYPT_ASSET);
  }
  if (get_boolean(crp, "pass_crypto_accurate") && scene->film->cryptomatte_passes != CRYPT_NONE) {
    scene->film->cryptomatte_passes = (CryptomatteType)(scene->film->cryptomatte_passes |
                                                        CRYPT_ACCURATE);
  }

<<<<<<< HEAD
  if (adaptive_sampling) {
    Pass::add(PASS_ADAPTIVE_AUX_BUFFER, passes);
    if (!get_boolean(crp, "pass_debug_sample_count")) {
      Pass::add(PASS_SAMPLE_COUNT, passes);
    }
  }

  RNA_BEGIN (&crp, b_aov, "aovs") {
    bool is_color = (get_enum(b_aov, "type") == 1);
    string name = get_string(b_aov, "name");

    if (is_color) {
      string passname = string("AOVC ") + name;
      b_engine.add_pass(passname.c_str(), 4, "RGBA", b_view_layer.name().c_str());
      Pass::add(PASS_AOV_COLOR, passes, passname.c_str());
    }
    else {
      string passname = string("AOVV ") + name;
      b_engine.add_pass(passname.c_str(), 1, "X", b_view_layer.name().c_str());
      Pass::add(PASS_AOV_VALUE, passes, passname.c_str());
    }
=======
  /* TODO: Update existing lights when rendering with multiple render layers. */
  lightgroups.clear();
  list<string> lg_names;
  RNA_BEGIN (&crp, lightgroup, "lightgroups") {
    BL::Collection b_collection(RNA_pointer_get(&lightgroup, "collection"));
    bool include_world = get_boolean(lightgroup, "include_world");

    if (!(b_collection || include_world)) {
      continue;
    }

    string passname = lightgroups_prefix + get_string(lightgroup, "name");
    if (find(lg_names.begin(), lg_names.end(), passname) != lg_names.end()) {
      continue;
    }
    lg_names.push_back(passname);

    b_engine.add_pass(passname.c_str(), 3, "RGB", b_view_layer.name().c_str());
    Pass::add(PASS_LIGHTGROUP, passes, passname.c_str());
    lightgroups.push_back(std::make_pair(b_collection, include_world));
>>>>>>> 361cee8b
  }
  RNA_END;

  return passes;
}

void BlenderSync::free_data_after_sync(BL::Depsgraph &b_depsgraph)
{
  /* When viewport display is not needed during render we can force some
   * caches to be releases from blender side in order to reduce peak memory
   * footprint during synchronization process.
   */
  const bool is_interface_locked = b_engine.render() && b_engine.render().use_lock_interface();
  const bool can_free_caches = BlenderSession::headless || is_interface_locked;
  if (!can_free_caches) {
    return;
  }
  /* TODO(sergey): We can actually remove the whole dependency graph,
   * but that will need some API support first.
   */
  BL::Depsgraph::objects_iterator b_ob;
  for (b_depsgraph.objects.begin(b_ob); b_ob != b_depsgraph.objects.end(); ++b_ob) {
    b_ob->cache_release();
  }
}

/* Scene Parameters */

SceneParams BlenderSync::get_scene_params(BL::Scene &b_scene, bool background)
{
  BL::RenderSettings r = b_scene.render();
  SceneParams params;
  PointerRNA cscene = RNA_pointer_get(&b_scene.ptr, "cycles");
  const bool shadingsystem = RNA_boolean_get(&cscene, "shading_system");

  if (shadingsystem == 0)
    params.shadingsystem = SHADINGSYSTEM_SVM;
  else if (shadingsystem == 1)
    params.shadingsystem = SHADINGSYSTEM_OSL;

  if (background || DebugFlags().viewport_static_bvh)
    params.bvh_type = SceneParams::BVH_STATIC;
  else
    params.bvh_type = SceneParams::BVH_DYNAMIC;

  params.use_bvh_spatial_split = RNA_boolean_get(&cscene, "debug_use_spatial_splits");
  params.use_bvh_unaligned_nodes = RNA_boolean_get(&cscene, "debug_use_hair_bvh");
  params.num_bvh_time_steps = RNA_int_get(&cscene, "debug_bvh_time_steps");

  if (background && params.shadingsystem != SHADINGSYSTEM_OSL)
    params.persistent_data = r.use_persistent_data();
  else
    params.persistent_data = false;

  int texture_limit;
  if (background) {
    texture_limit = RNA_enum_get(&cscene, "texture_limit_render");
  }
  else {
    texture_limit = RNA_enum_get(&cscene, "texture_limit");
  }
  if (texture_limit > 0 && b_scene.render().use_simplify()) {
    params.texture_limit = 1 << (texture_limit + 6);
  }
  else {
    params.texture_limit = 0;
  }

  /* TODO(sergey): Once OSL supports per-microarchitecture optimization get
   * rid of this.
   */
  if (params.shadingsystem == SHADINGSYSTEM_OSL) {
    params.bvh_layout = BVH_LAYOUT_BVH4;
  }
  else {
    params.bvh_layout = DebugFlags().cpu.bvh_layout;
  }
#ifdef WITH_EMBREE
  params.bvh_layout = RNA_boolean_get(&cscene, "use_bvh_embree") ? BVH_LAYOUT_EMBREE :
                                                                   params.bvh_layout;
#endif

  params.background = background;
  params.texture.use_cache = RNA_boolean_get(&cscene, "use_texture_cache");
  params.texture.cache_size = RNA_int_get(&cscene, "texture_cache_size");
  params.texture.auto_convert = RNA_boolean_get(&cscene, "texture_auto_convert");
  params.texture.accept_unmipped = RNA_boolean_get(&cscene, "texture_accept_unmipped");
  params.texture.accept_untiled = RNA_boolean_get(&cscene, "texture_accept_untiled");
  params.texture.tile_size = RNA_int_get(&cscene, "texture_tile_size");
  params.texture.auto_mip = RNA_boolean_get(&cscene, "texture_auto_mip");
  params.texture.auto_tile = RNA_boolean_get(&cscene, "texture_auto_tile");
  params.texture.diffuse_blur = RNA_float_get(&cscene, "texture_blur_diffuse");
  params.texture.glossy_blur = RNA_float_get(&cscene, "texture_blur_glossy");
  params.texture.use_custom_cache_path = RNA_boolean_get(&cscene, "use_custom_cache_path");
  if (params.texture.use_custom_cache_path) {
    char *path = RNA_string_get_alloc(&cscene, "custom_cache_path", NULL, 0);
    if (path) {
      params.texture.custom_cache_path = path;
      MEM_freeN(path);
    }
  }
  else {
    params.texture.custom_cache_path.clear();
  }

  return params;
}

/* Session Parameters */

bool BlenderSync::get_session_pause(BL::Scene &b_scene, bool background)
{
  PointerRNA cscene = RNA_pointer_get(&b_scene.ptr, "cycles");
  return (background) ? false : get_boolean(cscene, "preview_pause");
}

SessionParams BlenderSync::get_session_params(BL::RenderEngine &b_engine,
                                              BL::Preferences &b_preferences,
                                              BL::Scene &b_scene,
                                              bool background)
{
  SessionParams params;
  PointerRNA cscene = RNA_pointer_get(&b_scene.ptr, "cycles");

  /* feature set */
  params.experimental = (get_enum(cscene, "feature_set") != 0);

  /* Background */
  params.background = background;

  /* Device */
  params.threads = blender_device_threads(b_scene);
  params.device = blender_device_info(b_preferences, b_scene, params.background);

  /* samples */
  int samples = get_int(cscene, "samples");
  int aa_samples = get_int(cscene, "aa_samples");
  int preview_samples = get_int(cscene, "preview_samples");
  int preview_aa_samples = get_int(cscene, "preview_aa_samples");

  if (get_boolean(cscene, "use_square_samples")) {
    aa_samples = aa_samples * aa_samples;
    preview_aa_samples = preview_aa_samples * preview_aa_samples;

    samples = samples * samples;
    preview_samples = preview_samples * preview_samples;
  }

  if (get_enum(cscene, "progressive") == 0 && (params.device.type != DEVICE_OPTIX)) {
    if (background) {
      params.samples = aa_samples;
    }
    else {
      params.samples = preview_aa_samples;
      if (params.samples == 0)
        params.samples = INT_MAX;
    }
  }
  else {
    if (background) {
      params.samples = samples;
    }
    else {
      params.samples = preview_samples;
      if (params.samples == 0)
        params.samples = INT_MAX;
    }
  }

  /* Clamp samples. */
  params.samples = min(params.samples, Integrator::MAX_SAMPLES);

  /* tiles */
  const bool is_cpu = (params.device.type == DEVICE_CPU);
  if (!is_cpu && !background) {
    /* currently GPU could be much slower than CPU when using tiles,
     * still need to be investigated, but meanwhile make it possible
     * to work in viewport smoothly
     */
    int debug_tile_size = get_int(cscene, "debug_tile_size");

    params.tile_size = make_int2(debug_tile_size, debug_tile_size);
  }
  else {
    int tile_x = b_engine.tile_x();
    int tile_y = b_engine.tile_y();

    params.tile_size = make_int2(tile_x, tile_y);
  }

  if ((BlenderSession::headless == false) && background) {
    params.tile_order = (TileOrder)get_enum(cscene, "tile_order");
  }
  else {
    params.tile_order = TILE_BOTTOM_TO_TOP;
  }

  /* other parameters */
  params.start_resolution = get_int(cscene, "preview_start_resolution");
  params.pixel_size = b_engine.get_preview_pixel_size(b_scene);

  /* other parameters */
  params.cancel_timeout = (double)get_float(cscene, "debug_cancel_timeout");
  params.reset_timeout = (double)get_float(cscene, "debug_reset_timeout");
  params.text_timeout = (double)get_float(cscene, "debug_text_timeout");

  /* progressive refine */
  BL::RenderSettings b_r = b_scene.render();
  params.progressive_refine = (b_engine.is_preview() ||
                               get_boolean(cscene, "use_progressive_refine")) &&
                              !b_r.use_save_buffers();

  if (params.progressive_refine) {
    BL::Scene::view_layers_iterator b_view_layer;
    for (b_scene.view_layers.begin(b_view_layer); b_view_layer != b_scene.view_layers.end();
         ++b_view_layer) {
      PointerRNA crl = RNA_pointer_get(&b_view_layer->ptr, "cycles");
      if (get_boolean(crl, "use_denoising")) {
        params.progressive_refine = false;
      }
    }
  }

  if (background) {
    if (params.progressive_refine)
      params.progressive = true;
    else
      params.progressive = false;

    params.start_resolution = INT_MAX;
    params.pixel_size = 1;
  }
  else
    params.progressive = true;

  /* shading system - scene level needs full refresh */
  const bool shadingsystem = RNA_boolean_get(&cscene, "shading_system");

  if (shadingsystem == 0)
    params.shadingsystem = SHADINGSYSTEM_SVM;
  else if (shadingsystem == 1)
    params.shadingsystem = SHADINGSYSTEM_OSL;

  /* color managagement */
  params.display_buffer_linear = b_engine.support_display_space_shader(b_scene);

  if (b_engine.is_preview()) {
    /* For preview rendering we're using same timeout as
     * blender's job update.
     */
    params.progressive_update_timeout = 0.1;
  }

  params.use_profiling = params.device.has_profiling && !b_engine.is_preview() && background &&
                         BlenderSession::print_render_stats;

  params.adaptive_sampling = RNA_boolean_get(&cscene, "use_adaptive_sampling");

  return params;
}

CCL_NAMESPACE_END<|MERGE_RESOLUTION|>--- conflicted
+++ resolved
@@ -500,16 +500,14 @@
   if (string_startswith(name, cryptomatte_prefix)) {
     return PASS_CRYPTOMATTE;
   }
-<<<<<<< HEAD
   if (string_startswith(name, "AOVV ")) {
     return PASS_AOV_VALUE;
   }
   if (string_startswith(name, "AOVC ")) {
     return PASS_AOV_COLOR;
-=======
+  }
   if (string_startswith(name, lightgroups_prefix)) {
     return PASS_LIGHTGROUP;
->>>>>>> 361cee8b
   }
 #undef MAP_PASS
 
@@ -667,7 +665,6 @@
                                                         CRYPT_ACCURATE);
   }
 
-<<<<<<< HEAD
   if (adaptive_sampling) {
     Pass::add(PASS_ADAPTIVE_AUX_BUFFER, passes);
     if (!get_boolean(crp, "pass_debug_sample_count")) {
@@ -689,7 +686,7 @@
       b_engine.add_pass(passname.c_str(), 1, "X", b_view_layer.name().c_str());
       Pass::add(PASS_AOV_VALUE, passes, passname.c_str());
     }
-=======
+
   /* TODO: Update existing lights when rendering with multiple render layers. */
   lightgroups.clear();
   list<string> lg_names;
@@ -710,7 +707,6 @@
     b_engine.add_pass(passname.c_str(), 3, "RGB", b_view_layer.name().c_str());
     Pass::add(PASS_LIGHTGROUP, passes, passname.c_str());
     lightgroups.push_back(std::make_pair(b_collection, include_world));
->>>>>>> 361cee8b
   }
   RNA_END;
 
