--- conflicted
+++ resolved
@@ -962,7 +962,6 @@
         layout.prop(cycles_view_layer, "pass_debug_ray_bounces")
 
 
-<<<<<<< HEAD
 class CYCLES_RENDER_UL_aov(bpy.types.UIList):
     def draw_item(self, context, layout, data, item, icon, active_data, active_propname):
         row = layout.row()
@@ -974,10 +973,6 @@
 
 class CYCLES_RENDER_PT_passes_aov(CyclesButtonsPanel, Panel):
     bl_label = "AOV"
-=======
-class CYCLES_RENDER_PT_lightgroups(CyclesButtonsPanel, Panel):
-    bl_label = "Lightgroups"
->>>>>>> 361cee8b
     bl_context = "view_layer"
     bl_parent_id = "CYCLES_RENDER_PT_passes"
 
@@ -990,14 +985,28 @@
 
         row = layout.row()
         col = row.column()
-<<<<<<< HEAD
         col.template_list("CYCLES_RENDER_UL_aov", "", cycles_view_layer, "aovs", cycles_view_layer, "active_aov", rows=2)
 
         col = row.column()
         sub = col.column(align=True)
         sub.operator("cycles.add_aov", icon='ADD', text="")
         sub.operator("cycles.remove_aov", icon='REMOVE', text="")
-=======
+
+
+class CYCLES_RENDER_PT_lightgroups(CyclesButtonsPanel, Panel):
+    bl_label = "Lightgroups"
+    bl_context = "view_layer"
+    bl_parent_id = "CYCLES_RENDER_PT_passes"
+
+    def draw(self, context):
+        layout = self.layout
+        layout.use_property_split = True
+        layout.use_property_decorate = False
+
+        cycles_view_layer = context.view_layer.cycles
+
+        row = layout.row()
+        col = row.column()
         col.template_list("UI_UL_list", "ASDF", cycles_view_layer, "lightgroups", cycles_view_layer, "active_lightgroup", rows=3)
 
         col = row.column()
@@ -1013,8 +1022,6 @@
             col = row.column()
             col.prop(lg, "collection")
             col.prop(lg, "include_world")
-
->>>>>>> 361cee8b
 
 
 class CYCLES_RENDER_PT_denoising(CyclesButtonsPanel, Panel):
@@ -2239,12 +2246,9 @@
     CYCLES_RENDER_PT_passes_light,
     CYCLES_RENDER_PT_passes_crypto,
     CYCLES_RENDER_PT_passes_debug,
-<<<<<<< HEAD
     CYCLES_RENDER_UL_aov,
     CYCLES_RENDER_PT_passes_aov,
-=======
     CYCLES_RENDER_PT_lightgroups,
->>>>>>> 361cee8b
     CYCLES_RENDER_PT_filter,
     CYCLES_RENDER_PT_override,
     CYCLES_RENDER_PT_denoising,
